# What if your data is not public, or if you simulated it yourself.
# You can fit it with redback but now by loading the transient object yourself.
# This example also shows how to fit afterglow models to broadband data.
# In particular, the afterglow of GRB170817A, the GRB that accompanied the first binary neutron star merger

import redback
import pandas as pd

# load the data file
data = pd.read_csv('example_data/grb_afterglow.csv')
time_d = data['time'].values
flux_density = data['flux'].values
frequency = data['frequency'].values
flux_density_err = data['flux_err'].values

# we now load the afterglow transient object. We are using flux_density data here, so we need to use that data mode
data_mode = 'flux_density'

# set some other useful things as variables
name = '170817A'
redshift = 1e-2

afterglow = redback.transient.Afterglow(
    name=name, data_mode=data_mode, time=time_d,
    flux_density=flux_density, flux_density_err=flux_density_err, frequency=frequency)

# Now we have loaded the data up, we can plot it.
# We can pass keyword arguments here to not show, save the plot or change the aesthetics.
afterglow.plot_data()
afterglow.plot_multiband()

# now let's actually fit it with data. We will use all the data and a gaussiancore structured jet from afterglowpy.
# Note to make the example run quick, we will make some sampling sacrifices for speed and fix several parameters.

model = 'gaussiancore'

# use default priors and 'dynesty' sampler
sampler = 'dynesty'
priors = redback.priors.get_priors(model=model)

#fix the redshift
priors['redshift'] = redshift

# We are gonna fix some of the microphysical parameters for speed
priors['logn0'] = -2.6
priors['p'] = 2.16
priors['logepse'] = -1.25
priors['logepsb'] = -3.8
priors['ksin'] = 1.

model_kwargs = dict(frequency=frequency, output_format='flux_density')

<<<<<<< HEAD
# returns a supernova result object
# result = redback.fit_model(transient=afterglow, model=model, sampler=sampler, model_kwargs=model_kwargs,
#                            prior=priors, sample='rslice', nlive=50, dlogz=10, resume=True)
=======
# Fitting returns a afterglow result object, which can be used for plotting or doing further analysis.
result = redback.fit_model(transient=afterglow, model=model, sampler=sampler, model_kwargs=model_kwargs,
                           prior=priors, sample='rslice', nlive=500, resume=True)
>>>>>>> 0fae1045
# plot corner
# result.plot_corner()
result = redback.result.read_in_result(filename="GRBData/afterglow/flux_density/gaussiancore/GRB170817A_result.json")

<<<<<<< HEAD
# plot multiband lightcurve. This will plot a panel for every unique frequency
result.plot_lightcurve()
result.plot_multiband_lightcurve()
=======
# plot multiband lightcurve.
# This will plot a panel for every unique frequency,
# along with the fitted lightcurve from a 100 random realisations randomly drawn from the prior.
# We can change other settings by passing in different keyword arguments here.
result.plot_multiband_lightcurve(random_models=100)
>>>>>>> 0fae1045
<|MERGE_RESOLUTION|>--- conflicted
+++ resolved
@@ -50,27 +50,14 @@
 
 model_kwargs = dict(frequency=frequency, output_format='flux_density')
 
-<<<<<<< HEAD
-# returns a supernova result object
-# result = redback.fit_model(transient=afterglow, model=model, sampler=sampler, model_kwargs=model_kwargs,
-#                            prior=priors, sample='rslice', nlive=50, dlogz=10, resume=True)
-=======
 # Fitting returns a afterglow result object, which can be used for plotting or doing further analysis.
 result = redback.fit_model(transient=afterglow, model=model, sampler=sampler, model_kwargs=model_kwargs,
                            prior=priors, sample='rslice', nlive=500, resume=True)
->>>>>>> 0fae1045
 # plot corner
-# result.plot_corner()
-result = redback.result.read_in_result(filename="GRBData/afterglow/flux_density/gaussiancore/GRB170817A_result.json")
+result.plot_corner()
 
-<<<<<<< HEAD
-# plot multiband lightcurve. This will plot a panel for every unique frequency
-result.plot_lightcurve()
-result.plot_multiband_lightcurve()
-=======
 # plot multiband lightcurve.
 # This will plot a panel for every unique frequency,
 # along with the fitted lightcurve from a 100 random realisations randomly drawn from the prior.
 # We can change other settings by passing in different keyword arguments here.
-result.plot_multiband_lightcurve(random_models=100)
->>>>>>> 0fae1045
+result.plot_multiband_lightcurve(random_models=100)