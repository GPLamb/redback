--- conflicted
+++ resolved
@@ -7,17 +7,8 @@
 
 from . import grb as tools
 from . import models as mm
-<<<<<<< HEAD
 from . import model_dict
 from .utils import find_path
-=======
-
-dirname = os.path.dirname(__file__)
-filename = os.path.join(dirname, 'paper.mplstyle')
-plt.style.use(filename)
-
-warnings.simplefilter(action='ignore')
->>>>>>> d077ead1
 
 
 warnings.simplefilter(action='ignore')
@@ -61,7 +52,6 @@
         file_format = '.json'
 
     if luminosity_data:
-<<<<<<< HEAD
         label = 'luminosity'
     else:
         label = 'flux'
@@ -70,19 +60,6 @@
         label += '_photon_index'
 
     result = bilby.result.read_in_result(filename=f"{result_path}{label}_result{file_format}")
-=======
-        if use_photon_index_prior:
-            result = bilby.result.read_in_result(filename=result_path + 'luminosity_photon_index_result' + file_format)
-        else:
-            result = bilby.result.read_in_result(filename=result_path + 'luminosity_result' + file_format)
-
-    else:
-        if use_photon_index_prior:
-            result = bilby.result.read_in_result(filename=result_path + 'flux_photon_index_result' + file_format)
-        else:
-            result = bilby.result.read_in_result(filename=result_path + 'flux_result' + file_format)
-
->>>>>>> d077ead1
     data = load_data(grb=grb, truncate=truncate, path=path, truncate_method=truncate_method,
                      luminosity_data=luminosity_data)
 
@@ -144,81 +121,13 @@
     time = np.logspace(-4, 7, 100)
     ax = axes or plt.gca()
 
-<<<<<<< HEAD
     lightcurve = model_dict[model]
-    magnetar_models = ['piecewise_radiative_losses', 'radiative_losses', 'radiative_losses_mdr',
-                       'radiative_losses_smoothness', 'radiative_only']
+    magnetar_models = ['evolving_magnetar', 'evolving_magnetar_only', 'piecewise_radiative_losses',
+                       'radiative_losses', 'radiative_losses_mdr', 'radiative_losses_smoothness', 'radiative_only']
     if model in magnetar_models and plot_magnetar:
         if model == 'radiative_losses_mdr':
             magnetar = mm.magnetar_only(time, nn=3., **parameters)
         else:
-=======
-    if model == 'evolving_magnetar':
-        lightcurve = mm.evolving_magnetar(time, **parameters)
-
-    if model == 'evolving_magnetar_only':
-        lightcurve = mm.evolving_magnetar_only(time, **parameters)
-
-    if model == 'magnetar_only':
-        lightcurve = mm.magnetar_only(time, **parameters)
-    if model == 'gw_magnetar':
-        lightcurve = mm.gw_magnetar(time, **parameters)
-
-    if model == 'full_magnetar':
-        lightcurve = mm.full_magnetar(time, **parameters)
-
-    if model == 'general_magnetar':
-        lightcurve = mm.general_magnetar(time, **parameters)
-
-    if model == 'collapsing_magnetar':
-        lightcurve = mm.collapsing_magnetar(time, **parameters)
-
-    if model == 'one_component_fireball':
-        lightcurve = mm.one_component_fireball_model(time, **parameters)
-
-    if model == 'two_component_fireball':
-        lightcurve = mm.two_component_fireball_model(time, **parameters)
-
-    if model == 'three_component_fireball':
-        lightcurve = mm.three_component_fireball_model(time, **parameters)
-
-    if model == 'four_component_fireball':
-        lightcurve = mm.four_component_fireball_model(time, **parameters)
-
-    if model == 'five_component_fireball':
-        lightcurve = mm.five_component_fireball_model(time, **parameters)
-
-    if model == 'six_component_fireball':
-        lightcurve = mm.six_component_fireball_model(time, **parameters)
-
-    if model == 'piecewise_radiative_losses':
-        if plot_magnetar:
-            magnetar = mm.magnetar_only(time, **parameters)
-            ax.plot(time, magnetar, color=colour, ls=ls, lw=lw, alpha=alpha, zorder=-32, linestyle='--')
-        lightcurve = mm.piecewise_radiative_losses(time, **parameters)
-
-    if model == 'radiative_losses':
-        lightcurve = mm.radiative_losses(time, **parameters)
-        if plot_magnetar:
-            magnetar = mm.magnetar_only(time, **parameters)
-            ax.plot(time, magnetar, color=colour, ls=ls, lw=lw, alpha=alpha, zorder=-32, linestyle='--')
-
-    if model == 'radiative_losses_mdr':
-        lightcurve = mm.radiative_losses_mdr(time, **parameters)
-        if plot_magnetar:
-            magnetar = mm.magnetar_only(time, **parameters, nn=3.)
-            ax.plot(time, magnetar, color=colour, ls=ls, lw=lw, alpha=alpha, zorder=-32, linestyle='--')
-
-    if model == 'radiative_losses_smoothness':
-        lightcurve = mm.radiative_losses_smoothness(time, **parameters)
-        if plot_magnetar:
-            magnetar = mm.magnetar_only(time, **parameters)
-            ax.plot(time, magnetar, color=colour, ls=ls, lw=lw, alpha=alpha, zorder=-32, linestyle='--')
-
-    if model == 'radiative_only':
-        lightcurve = mm.radiative_only(time, **parameters)
-        if plot_magnetar:
->>>>>>> d077ead1
             magnetar = mm.magnetar_only(time, **parameters)
         ax.plot(time, magnetar, color=colour, ls=ls, lw=lw, alpha=alpha, zorder=-32, linestyle='--')
     ax.plot(time, lightcurve, color=colour, ls=ls, lw=lw, alpha=alpha, zorder=-32)
@@ -266,11 +175,7 @@
     model = model to plot
     path = path to GRB folder
 
-<<<<<<< HEAD
-    """
-=======
-    # read result
->>>>>>> d077ead1
+    """
     result, data = read_result(model=model, grb=grb, path=path, truncate=truncate,
                                use_photon_index_prior=use_photon_index_prior, truncate_method=truncate_method,
                                luminosity_data=luminosity_data,
@@ -278,10 +183,6 @@
 
     plots_base_directory = plot_directory_structure(data=data, model=model)
 
-<<<<<<< HEAD
-=======
-    # dictionary of max likelihood parameters
->>>>>>> d077ead1
     max_l = dict(result.posterior.sort_values(by=['log_likelihood']).iloc[-1])
 
     for j in range(int(random_models)):
@@ -289,16 +190,11 @@
         plot_models(parameters=params, axes=axes, alpha=0.05, lw=2, colour='r', model=model,
                     plot_magnetar=plot_magnetar)
 
-<<<<<<< HEAD
     # plot max likelihood
-=======
-        # plot max likelihood
->>>>>>> d077ead1
     plot_models(parameters=max_l, axes=axes, alpha=0.65, lw=2, colour='b', model=model, plot_magnetar=plot_magnetar)
 
     plot_data(grb=grb, axes=axes, path=path, truncate=truncate, truncate_method=truncate_method,
               luminosity_data=luminosity_data)
-<<<<<<< HEAD
 
     label = 'lightcurve'
     if use_photon_index_prior:
@@ -306,20 +202,11 @@
 
     if plot_save:
         plt.savefig(f"{plots_base_directory}{model}{label}.png")
-=======
-
-    if plot_save:
-        if use_photon_index_prior:
-            plt.savefig(plots_base_directory + model + '_photon_index_lightcurve.png')
-        else:
-            plt.savefig(plots_base_directory + model + '_lightcurve.png')
->>>>>>> d077ead1
 
     if plot_show:
         plt.show()
 
 
-<<<<<<< HEAD
 def calculate_bf(model1, model2, grb, path='.', use_photon_index_prior=False, luminosity_data=False,
                  save_format='json'):
     model1, data = read_result(model=model1, grb=grb, path=path, use_photon_index_prior=use_photon_index_prior,
@@ -329,18 +216,6 @@
     log_bf = model1.log_evidence - model2.log_evidence
     return log_bf
 
-=======
-
-def calculate_bf(model1, model2, grb, path='.', use_photon_index_prior=False, luminosity_data=False,
-                 save_format='json'):
-    model1, data = read_result(model=model1, grb=grb, path=path, use_photon_index_prior=use_photon_index_prior,
-                               luminosity_data=luminosity_data, save_format=save_format)
-    model2, data = read_result(model=model2, grb=grb, path=path, use_photon_index_prior=use_photon_index_prior,
-                               luminosity_data=luminosity_data, save_format=save_format)
-    log_bf = model1.log_evidence - model2.log_evidence
-    return log_bf
-
->>>>>>> d077ead1
 
 def plot_corner(grb, model, path='GRBData',
                 plot_show=True, truncate=True, use_photon_index_prior=False,
