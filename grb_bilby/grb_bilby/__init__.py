--- conflicted
+++ resolved
@@ -5,13 +5,8 @@
 from . import sampler
 from . import fluxtolum
 from . import getdata
-<<<<<<< HEAD
 from . import grb
-=======
-from . import grb
-from . import process_data
 
 
 _functions_list = [o for o in getmembers(models) if isfunction(o[1])]
-model_dict = {f[0]: f[1] for f in _functions_list}
->>>>>>> 45146adf
+model_dict = {f[0]: f[1] for f in _functions_list}