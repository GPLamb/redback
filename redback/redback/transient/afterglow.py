"""
Contains GRB class, with method to load and truncate data for SGRB and in future LGRB
"""
import matplotlib.pyplot as plt
import numpy as np
import os
import pandas as pd
from redback.redback.utils import logger

from astropy.cosmology import Planck18 as cosmo
from ..getdata import afterglow_directory_structure
from os.path import join

<<<<<<< HEAD

# from ..model_library import model_dict
from ..utils import find_path
=======
>>>>>>> f364a529
from .transient import Transient

dirname = os.path.dirname(__file__)

DATA_MODES = ['luminosity', 'flux', 'flux_density', 'photometry']


class Afterglow(Transient):
    """Class for afterglows"""
    def __init__(self, name, data_mode='flux'):
        """
        :param name: Telephone number of SGRB, e.g., GRB 140903A
        """
        if not name.startswith('GRB'):
            name = 'GRB' + name
        super().__init__(time=[], time_err=[], y=[], y_err=[], data_mode=data_mode, name=name)

        self.time = np.array([])
        self.time_rest_frame = np.array([])
        self.time_err = np.array([])
        self.time_rest_frame_err = np.array([])
        self.Lum50 = np.array([])
        self.Lum50_err = np.array([])
        self.flux_density = np.array([])
        self.flux_density_err = np.array([])
        self.flux = np.array([])
        self.flux_err = np.array([])

        self.data_mode = data_mode

        self._set_data()
        self._set_photon_index()
        self._set_t90()
        self._get_redshift()

        self.load_data(data_mode=self.data_mode)

    @property
    def x(self):
        if self.luminosity_data:
            return self.time_rest_frame
        elif self.fluxdensity_data or self.flux_data:
            return self.time
        else:
            raise ValueError

    @x.setter
    def x(self, x):
        if self.luminosity_data:
            self.time_rest_frame = x
        elif self.fluxdensity_data or self.flux_data:
            self.time = x

    @property
    def x_err(self):
        if self.luminosity_data:
            return self.time_rest_frame_err
        elif self.fluxdensity_data or self.flux_data:
            return self.time_err
        else:
            raise ValueError

    @x_err.setter
    def x_err(self, x_err):
        if self.luminosity_data:
            self.time_rest_frame_err = x_err
        elif self.fluxdensity_data or self.flux_data:
            self.time_err = x_err

    @property
    def y(self):
        if self.luminosity_data:
            return self.Lum50
        elif self.flux_data:
            return self.flux
        elif self.fluxdensity_data:
            return self.flux_density
        else:
            raise ValueError

    @y.setter
    def y(self, y):
        if self.luminosity_data:
            self.Lum50 = y
        elif self.flux_data:
            self.flux = y
        elif self.fluxdensity_data:
            self.flux_density = y
        else:
            raise ValueError

    @property
    def y_err(self):
        if self.luminosity_data:
            return self.Lum50_err
        elif self.flux_data:
            return self.flux_err
        elif self.fluxdensity_data:
            return self.flux_density_err
        else:
            raise ValueError

    @y_err.setter
    def y_err(self, y_err):
        if self.luminosity_data:
            self.Lum50_err = y_err
        elif self.flux_data:
            self.flux_err = y_err
        elif self.fluxdensity_data:
            self.flux_density_err = y_err
        else:
            raise ValueError


    # def get_luminosity_attributes(self):
    #     #do sql stuff.
    #     pass
    #
    # def numerical_luminosity_from_flux(self):
    #     pass

    @property
    def _stripped_name(self):
        return self.name.lstrip('GRB')

    @property
    def luminosity_data(self):
        return self.data_mode == DATA_MODES[0]

    @property
    def flux_data(self):
        return self.data_mode == DATA_MODES[1]

    @property
    def fluxdensity_data(self):
        return self.data_mode == DATA_MODES[2]

    @property
    def photometry_data(self):
        return self.data_mode == DATA_MODES[3]

    # @classmethod
    # def from_path_and_grb(cls, path, grb):
    #     data_dir = find_path(path)
    #     return cls(name=grb, path=data_dir)

    # @classmethod
    # def from_path_and_grb_with_truncation(
    #         cls, path, grb, truncate=True, truncate_method='prompt_time_error', data_mode='flux'):
    #     grb = cls.from_path_and_grb(path=path, grb=grb)
    #     grb.load_and_truncate_data(truncate=truncate, truncate_method=truncate_method, data_mode=data_mode)
    #     return grb

    def load_and_truncate_data(self, truncate=True, truncate_method='prompt_time_error', data_mode='flux'):
        """
        Read data of SGRB from given path and GRB telephone number.
        Truncate the data to get rid of all but the last prompt emission point
        make a cut based on the size of the temporal error; ie if t_error < 1s, the data point is
        part of the prompt emission
        """
        self.load_data(data_mode=data_mode)
        if truncate:
            self.truncate(truncate_method=truncate_method)

    def load_data(self, data_mode=None):
        if data_mode is not None:
            self.data_mode = data_mode

        grb_dir, _, _ = afterglow_directory_structure(grb=self._stripped_name, use_default_directory=False,
                                                      data_mode=self.data_mode)
        filename = f"{self.name}.csv"

        data_file = join(grb_dir, filename)
        data = np.genfromtxt(data_file, delimiter=",")[1:]
        self.x = data[:, 0]
        self.x_err = data[:, 1:3].T
        self.y, self.y_err = self._load(data)


    @staticmethod
    def _load(data):
        return np.array(data[:, 3]), np.array(np.abs(data[:, 4:].T))

    def truncate(self, truncate_method='prompt_time_error'):
        if truncate_method == 'prompt_time_error':
            self._truncate_prompt_time_error()
        elif truncate_method == 'left_of_max':
            self._truncate_left_of_max()
        else:
            self._truncate_default()

    def _truncate_prompt_time_error(self):
        mask1 = self.x_err[0, :] > 0.0025
        mask2 = self.x < 2.0  # dont truncate if data point is after 2.0 seconds
        mask = np.logical_and(mask1, mask2)
        self.x = self.x[~mask]
        self.x_err = self.x_err[:, ~mask]
        self.y = self.y[~mask]
        self.y_err = self.y_err[:, ~mask]

    def _truncate_left_of_max(self):
        max_index = np.argmax(self.y)
        self.x = self.x[max_index:]
        self.x_err = self.x_err[:, max_index:]
        self.y = self.y[max_index:]
        self.y_err = self.y_err[:, max_index:]

    def _truncate_default(self):
        truncate = self.time_err[0, :] > 0.1
        to_del = len(self.time) - (len(self.time[truncate]) + 2)
        self.x = self.x[to_del:]
        self.x_err = self.x_err[:, to_del:]
        self.y = self.y[to_del:]
        self.y_err = self.y_err[:, to_del:]

    @property
    def event_table(self):
        return os.path.join(dirname, f'../tables/{self.__class__.__name__}_table.txt')

    # def get_flux_density(self):
    #     pass
    #
    # def get_integrated_flux(self):
    #     pass

    def analytical_flux_to_luminosity(self):
        redshift = self._get_redshift_for_luminosity_calculation()
        if redshift is None:
            return

        luminosity_distance = cosmo.luminosity_distance(redshift).cgs.value
        k_corr = (1 + redshift) ** (self.photon_index - 2)
        isotropic_bolometric_flux = (luminosity_distance ** 2.) * 4. * np.pi * k_corr
        counts_to_flux_fraction = 1

        self._calculate_rest_frame_time_and_luminosity(
            counts_to_flux_fraction=counts_to_flux_fraction,
            isotropic_bolometric_flux=isotropic_bolometric_flux,
            redshift=redshift)
        self.data_mode = 'luminosity'
        self._save_luminosity_data()

    def numerical_flux_to_luminosity(self, counts_to_flux_absorbed, counts_to_flux_unabsorbed):
        try:
            from sherpa.astro import ui as sherpa
        except ImportError as e:
            logger.warning(e)
            logger.warning("Can't perform numerical flux to luminosity calculation")

        redshift = self._get_redshift_for_luminosity_calculation()
        if redshift is None:
            return

        Ecut = 1000
        obs_elow = 0.3
        obs_ehigh = 10

        bol_elow = 1.  # bolometric restframe low frequency in keV
        bol_ehigh = 10000.  # bolometric restframe high frequency in keV

        alpha = self.photon_index
        beta = self.photon_index

        sherpa.dataspace1d(obs_elow, bol_ehigh, 0.01)
        sherpa.set_source(sherpa.bpl1d.band)
        band.gamma1 = alpha  # noqa
        band.gamma2 = beta  # noqa
        band.eb = Ecut  # noqa

        luminosity_distance = cosmo.luminosity_distance(redshift).cgs.value
        k_corr = sherpa.calc_kcorr(redshift, obs_elow, obs_ehigh, bol_elow, bol_ehigh, id=1)
        isotropic_bolometric_flux = (luminosity_distance ** 2.) * 4. * np.pi * k_corr
        counts_to_flux_fraction = counts_to_flux_unabsorbed / counts_to_flux_absorbed

        self._calculate_rest_frame_time_and_luminosity(
            counts_to_flux_fraction=counts_to_flux_fraction,
            isotropic_bolometric_flux=isotropic_bolometric_flux,
            redshift=redshift)
        self.data_mode = 'luminosity'
        self._save_luminosity_data()

    def _get_redshift_for_luminosity_calculation(self):
        if np.isnan(self.redshift):
            logger.warning('This GRB has no measured redshift, using default z = 0.75')
            return 0.75
        elif self.data_mode == 'luminosity':
            logger.warning('The data is already in luminosity mode, returning.')
            return None
        elif self.data_mode == 'flux_density':
            logger.warning(f'The data needs to be in flux mode, but is in {self.data_mode}.')
            return None
        else:
            return self.redshift

    def _calculate_rest_frame_time_and_luminosity(self, counts_to_flux_fraction, isotropic_bolometric_flux, redshift):
        self.Lum50 = self.flux * counts_to_flux_fraction * isotropic_bolometric_flux * 1e-50
        self.Lum50_err = self.flux_err * isotropic_bolometric_flux * 1e-50
        self.time_rest_frame = self.time / (1 + redshift)
        self.time_rest_frame_err = self.time_err / (1 + redshift)

    def _save_luminosity_data(self):
        grb_dir, _, _ = afterglow_directory_structure(grb=self._stripped_name, use_default_directory=False,
                                                      data_mode=self.data_mode)
        filename = f"{self.name}.csv"
        data = {"Time in restframe [s]": self.time_rest_frame,
                "Pos. time err in restframe [s]": self.time_rest_frame_err[0, :],
                "Neg. time err in restframe [s]": self.time_rest_frame_err[1, :],
                "Luminosity [10^50 erg s^{-1}]": self.Lum50,
                "Pos. luminosity err [10^50 erg s^{-1}]": self.Lum50_err[0, :],
                "Neg. luminosity err [10^50 erg s^{-1}]": self.Lum50_err[1, :]}
        df = pd.DataFrame(data=data)
        df.to_csv(join(grb_dir, filename), index=False)

    # def get_prompt(self):
    #     pass
    #
    # def get_optical(self):
    #     pass

    def _set_data(self):
        data = pd.read_csv(self.event_table, header=0, error_bad_lines=False, delimiter='\t', dtype='str')
        data['BAT Photon Index (15-150 keV) (PL = simple power-law, CPL = cutoff power-law)'] = data[
            'BAT Photon Index (15-150 keV) (PL = simple power-law, CPL = cutoff power-law)'].fillna(0)
        self.data = data

    def _process_data(self):
        pass

    def _set_photon_index(self):
        photon_index = self.data.query('GRB == @self._stripped_name')[
            'BAT Photon Index (15-150 keV) (PL = simple power-law, CPL = cutoff power-law)'].values[0]
        if photon_index == 0.:
            return 0.
        self.photon_index = self.__clean_string(photon_index)

    def _get_redshift(self):
        # some GRBs dont have measurements
        redshift = self.data.query('GRB == @self._stripped_name')['Redshift'].values[0]
        if isinstance(redshift, str):
            self.redshift = self.__clean_string(redshift)
        elif np.isnan(redshift):
            return None
        else:
            self.redshift = redshift

    def _set_t90(self):
        # data['BAT Photon Index (15-150 keV) (PL = simple power-law, CPL = cutoff power-law)'] = data['BAT Photon
        # Index (15-150 keV) (PL = simple power-law, CPL = cutoff power-law)'].fillna(0)
        t90 = self.data.query('GRB == @self._stripped_name')['BAT T90 [sec]'].values[0]
        if t90 == 0.:
            return np.nan
        self.t90 = self.__clean_string(t90)

    @staticmethod
    def __clean_string(string):
        for r in ["PL", "CPL", ",", "C", "~", " ", 'Gemini:emission', '()']:
            string = string.replace(r, "")
        return float(string)

    # def process_grbs(self, use_default_directory=False):
    #     for GRB in self.data['GRB'].values:
    #         retrieve_and_process_data(GRB, use_default_directory=use_default_directory)
    #
    #     return print(f'Flux data for all {self.__class__.__name__}s added')
    #
    # @staticmethod
    # def process_grbs_w_redshift(use_default_directory=False):
    #     data = pd.read_csv(dirname + '/tables/GRBs_w_redshift.txt', header=0,
    #                        error_bad_lines=False, delimiter='\t', dtype='str')
    #     for GRB in data['GRB'].values:
    #         retrieve_and_process_data(GRB, use_default_directory=use_default_directory)
    #
    #     return print('Flux data for all GRBs with redshift added')
    #
    # @staticmethod
    # def process_grb_list(data, use_default_directory=False):
    #     """
    #     :param data: a list containing telephone number of GRB needing to process
    #     :param use_default_directory:
    #     :return: saves the flux file in the location specified
    #     """
    #
    #     for GRB in data:
    #         retrieve_and_process_data(GRB, use_default_directory=use_default_directory)
    #
    #     return print('Flux data for all GRBs in list added')

    def plot_data(self, axes=None, colour='k'):
        """
        plots the data
        GRB is the telephone number of the GRB
        :param axes:
        :param colour:
        """
        ylabel = self._get_labels()

        x_err = [self.x_err[1, :], self.x_err[0, :]]
        y_err = [self.y_err[1, :], self.y_err[0, :]]

        ax = axes or plt.gca()
        ax.errorbar(self.x, self.y, xerr=x_err, yerr=y_err,
                    fmt='x', c=colour, ms=1, elinewidth=2, capsize=0.)

        ax.set_xscale('log')
        ax.set_yscale('log')

        ax.set_xlim(0.5 * self.x[0], 2 * (self.x[-1] + x_err[1][-1]))
        ax.set_ylim(0.5 * min(self.y), 2. * np.max(self.y))

        ax.annotate(f'GRB{self.name}', xy=(0.95, 0.9), xycoords='axes fraction',
                    horizontalalignment='right', size=20)

        ax.set_xlabel(r'Time since burst [s]')
        ax.set_ylabel(ylabel)
        ax.tick_params(axis='x', pad=10)

        if axes is None:
            plt.tight_layout()

        grb_dir, _, _ = afterglow_directory_structure(grb=self._stripped_name, use_default_directory=False,
                                                      data_mode=self.data_mode)
        filename = f"{self.name}_lc.png"
        plt.savefig(join(grb_dir, filename))
        plt.clf()

    def _get_labels(self):
        if self.luminosity_data:
            return r'Luminosity [$10^{50}$ erg s$^{-1}$]'
        elif self.flux_data:
            return r'Flux [erg cm$^{-2}$ s$^{-1}$]'
        elif self.fluxdensity_data:
            return r'Flux density [mJy]'
        else:
            raise ValueError

    def plot_multiband(self):
        if self.data_mode != 'flux_density':
            logger.warning('why are you doing this')
        pass


class SGRB(Afterglow):
    pass


class LGRB(Afterglow):
    pass


# def plot_models(parameters, model, plot_magnetar, axes=None, colour='r', alpha=1.0, ls='-', lw=4):
#     """
#     plot the models
#     parameters: dictionary of parameters - 1 set of Parameters
#     model: model name
#     """
#     time = np.logspace(-4, 7, 100)
#     ax = axes or plt.gca()
#
#     lightcurve = all_models_dict[model]
#     magnetar_models = ['evolving_magnetar', 'evolving_magnetar_only', 'piecewise_radiative_losses',
#                        'radiative_losses', 'radiative_losses_mdr', 'radiative_losses_smoothness', 'radiative_only']
#     if model in magnetar_models and plot_magnetar:
#         if model == 'radiative_losses_mdr':
#             magnetar = mm.magnetar_only(time, nn=3., **parameters)
#         else:
#             magnetar = mm.magnetar_only(time, **parameters)
#         ax.plot(time, magnetar, color=colour, ls=ls, lw=lw, alpha=alpha, zorder=-32, linestyle='--')
#     ax.plot(time, lightcurve, color=colour, ls=ls, lw=lw, alpha=alpha, zorder=-32)


# def plot_lightcurve(self, model, axes=None, plot_save=True, plot_show=True, random_models=1000,
#                     posterior=None, use_photon_index_prior=False, outdir='./', plot_magnetar=False):
#     max_l = dict(posterior.sort_values(by=['log_likelihood']).iloc[-1])
#
#     for j in range(int(random_models)):
#         params = dict(posterior.iloc[np.random.randint(len(posterior))])
#         plot_models(parameters=params, axes=axes, alpha=0.05, lw=2, colour='r', model=model,
#                     plot_magnetar=plot_magnetar)
#
#     # plot max likelihood
#     plot_models(parameters=max_l, axes=axes, alpha=0.65, lw=2, colour='b', model=model, plot_magnetar=plot_magnetar)
#
#     self.plot_data(axes=axes)
#
#     label = 'lightcurve'
#     if use_photon_index_prior:
#         label = f"_photon_index_{label}"
#
#     if plot_save:
#         plt.savefig(f"{outdir}{model}{label}.png")
#
#     if plot_show:
#         plt.show()<|MERGE_RESOLUTION|>--- conflicted
+++ resolved
@@ -11,12 +11,6 @@
 from ..getdata import afterglow_directory_structure
 from os.path import join
 
-<<<<<<< HEAD
-
-# from ..model_library import model_dict
-from ..utils import find_path
-=======
->>>>>>> f364a529
 from .transient import Transient
 
 dirname = os.path.dirname(__file__)
