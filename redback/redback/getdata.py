--- conflicted
+++ resolved
@@ -13,11 +13,7 @@
 import numpy as np
 import astropy.units as uu
 
-<<<<<<< HEAD
-from .utils import logger, fetch_driver, check_element
-=======
 from .utils import logger, fetch_driver, check_element, calc_fluxdensity_from_ABmag, calc_flux_density_error
->>>>>>> 16f45f8e
 from .redback_errors import DataExists, WebsiteExist
 
 from bilby.core.utils import check_directory_exists_and_if_not_mkdir
@@ -25,14 +21,10 @@
 
 dirname = os.path.dirname(__file__)
 
-<<<<<<< HEAD
 SWIFT_PROMPT_BIN_SIZES = ['1s', '2ms', '8ms', '16ms', '64ms', '256ms']
 
 
-def afterglow_directory_structure(grb, use_default_directory, data_mode):
-=======
 def afterglow_directory_structure(grb, use_default_directory, data_mode, instrument='BAT+XRT'):
->>>>>>> 16f45f8e
     if use_default_directory:
         grb_dir = os.path.join(dirname, '../data/GRBData/GRB' + grb + '/afterglow/')
     else:
@@ -239,15 +231,7 @@
         if data_mode == 'flux_density':
             process_fluxdensity_data(grb, rawfile)
 
-<<<<<<< HEAD
-    return None
-
-
-def sort_swift_data(grb, use_default_directory, data_mode):
-    grbdir, rawfile, fullfile = afterglow_directory_structure(grb, use_default_directory, data_mode)
-=======
     return rawfile, fullfile
->>>>>>> 16f45f8e
 
 def sort_swift_data(rawfile, fullfile, data_mode):
     if os.path.isfile(fullfile):
@@ -264,13 +248,6 @@
         sort_fluxdensity_data(rawfile, fullfile)
     return None
 
-<<<<<<< HEAD
-
-def get_afterglow_data_from_swift(grb, data_mode='flux', use_default_directory=False):
-    collect_swift_data(grb, use_default_directory, data_mode)
-    data = sort_swift_data(grb, use_default_directory, data_mode)
-    return data
-=======
 def get_afterglow_data_from_swift(grb, data_mode = 'flux',use_default_directory=False):
     rawfile, fullfile = collect_swift_data(grb, use_default_directory, data_mode)
     sort_swift_data(rawfile, fullfile, data_mode)
@@ -306,7 +283,6 @@
     data = pd.DataFrame(data)
     processedfile = data[data['fluxpos'] != 0.]
     return processedfile
->>>>>>> 16f45f8e
 
 
 def collect_swift_prompt_data(grb, use_default_directory=False, binning='2ms'):
@@ -457,13 +433,7 @@
 
 
 def sort_open_access_data(transient, use_default_directory, transient_type):
-<<<<<<< HEAD
-    directory, rawfilename, fullfilename = transient_directory_structure(transient, use_default_directory,
-                                                                         transient_type)
-
-=======
     directory, rawfilename, fullfilename = transient_directory_structure(transient, use_default_directory, transient_type)
->>>>>>> 16f45f8e
     if os.path.isfile(fullfilename):
         logger.warning('processed data already exists')
         return pd.read_csv(fullfilename, sep=',')
