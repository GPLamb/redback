--- conflicted
+++ resolved
@@ -531,7 +531,8 @@
                 continue
             if isinstance(label, float):
                 label = f"{label:.2e}"
-<<<<<<< HEAD
+            if self.band_colors is not None:
+                color = self.band_colors[band]
             if band in self.band_scaling:
                 if self.band_scaling.get("type") == 'x':
                     ax.errorbar(
@@ -551,15 +552,6 @@
                     xerr=self._get_x_err(indices), yerr=self.transient.y_err[indices],
                     fmt=self.errorbar_fmt, ms=self.ms, color=color,
                     elinewidth=self.elinewidth, capsize=self.capsize, label=label)
-=======
-            if self.band_colors is not None:
-                color = self.band_colors[band]
-            ax.errorbar(
-                self.transient.x[indices] - self._reference_mjd_date, self.transient.y[indices],
-                xerr=self._get_x_err(indices), yerr=self.transient.y_err[indices],
-                fmt=self.errorbar_fmt, ms=self.ms, color=color,
-                elinewidth=self.elinewidth, capsize=self.capsize, label=label)
->>>>>>> f3d09f3b
 
         self._set_x_axis(axes=ax)
         self._set_y_axis_data(ax)
@@ -620,7 +612,6 @@
                               for random_params in self._get_random_parameters()]
             if self.uncertainty_mode == "random_models":
                 for ys in random_ys_list:
-<<<<<<< HEAD
                     if band in self.band_scaling:
                         if self.band_scaling.get("type") == 'x':
                             axes.plot(times - self._reference_mjd_date, ys * self.band_scaling.get(band), color='red', alpha=0.05, lw=2, zorder=-1)
@@ -636,12 +627,6 @@
                         lower_bound, upper_bound, _ = redback.utils.calc_credible_intervals(samples=np.array(random_ys_list) + self.band_scaling.get(band))
                 else:
                     lower_bound, upper_bound, _ = redback.utils.calc_credible_intervals(samples=np.array(random_ys_list))
-=======
-                    axes.plot(times - self._reference_mjd_date, ys, color=color, alpha=0.05, lw=2, zorder=-1)
-            elif self.uncertainty_mode == "credible_intervals":
-                lower_bound, upper_bound, _ = redback.utils.calc_credible_intervals(samples=random_ys_list,
-                                                                                    interval=self.credible_interval_level)
->>>>>>> f3d09f3b
                 axes.fill_between(
                     times - self._reference_mjd_date, lower_bound, upper_bound,
                     alpha=self.uncertainty_band_alpha, color=color)
