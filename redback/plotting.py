--- conflicted
+++ resolved
@@ -66,10 +66,7 @@
     fontsize_axes = KwargsAccessorWithDefault("fontsize_axes", 18)
     fontsize_figure = KwargsAccessorWithDefault("fontsize_figure", 30)
     fontsize_legend = KwargsAccessorWithDefault("fontsize_legend", 18)
-<<<<<<< HEAD
-=======
     fontsize_ticks = KwargsAccessorWithDefault("fontsize_ticks", 16)
->>>>>>> 4dc40328
     hspace = KwargsAccessorWithDefault("hspace", 0.04)
     wspace = KwargsAccessorWithDefault("wspace", 0.15)
 
@@ -130,11 +127,8 @@
         :keyword reference_mjd_date: Date to use as reference point for the x axis.
                                     Default is the first date in the data.
         :keyword credible_interval_level: 0.9: Plot the 90% credible interval.
-<<<<<<< HEAD
-=======
         :keyword plot_max_likelihood: Plots the draw corresponding to the maximum likelihood. Default is 'True'.
         :keyword set_same_color_per_subplot: Sets the lightcurve to be the same color as the data per subplot. Default is 'True'.
->>>>>>> 4dc40328
         :keyword xlim_high_multiplier: Adjust the maximum xlim based on available x values.
         :keyword xlim_low_multiplier: Adjust the minimum xlim based on available x values.
         :keyword ylim_high_multiplier: Adjust the maximum ylim based on available x values.
@@ -573,11 +567,7 @@
         ax.set_xlabel(self._xlabel, fontsize=self.fontsize_axes)
         ax.set_ylabel(self._ylabel, fontsize=self.fontsize_axes)
 
-<<<<<<< HEAD
-        ax.tick_params(axis='x', pad=self.x_axis_tick_params_pad)
-=======
         ax.tick_params(axis='both', which='both', pad=self.axis_tick_params_pad, labelsize=self.fontsize_ticks)
->>>>>>> 4dc40328
         ax.legend(ncol=self.legend_cols, loc=self.legend_location, fontsize=self.fontsize_legend)
 
         self._save_and_show(filepath=self._data_plot_filepath, save=save, show=show)
@@ -609,12 +599,6 @@
         color_max = self.max_likelihood_color
         color_sample = self.random_sample_color
         for band, color in zip(bands_to_plot, self.transient.get_colors(bands_to_plot)):
-<<<<<<< HEAD
-            if self.band_colors is not None:
-                color = self.band_colors[band]
-            sn_cosmo_band = redback.utils.sncosmo_bandname_from_band([band])
-            frequency = redback.utils.bands_to_frequency([band])
-=======
             if self.set_same_color_per_subplot is True:
                 if self.band_colors is not None:
                     color = self.band_colors[band]
@@ -626,7 +610,6 @@
                 frequency = redback.utils.bands_to_frequency([band])
             else:
                 frequency = band
->>>>>>> 4dc40328
             self._model_kwargs['frequency'] = np.ones(len(times)) * frequency
             if self.plot_max_likelihood:
                 ys = self.model(times, **self._max_like_params, **self._model_kwargs)
@@ -721,11 +704,7 @@
             self._set_x_axis(axes[ii])
             self._set_y_axis_multiband_data(axes[ii], indices)
             axes[ii].legend(ncol=self.legend_cols, loc=self.legend_location, fontsize=self.fontsize_legend)
-<<<<<<< HEAD
-            axes[ii].tick_params(axis='both', which='major', pad=8)
-=======
             axes[ii].tick_params(axis='both', which='both', pad=self.axis_tick_params_pad, labelsize=self.fontsize_ticks)
->>>>>>> 4dc40328
             ii += 1
 
         figure.supxlabel(self._xlabel, fontsize=self.fontsize_figure)
@@ -789,16 +768,6 @@
                 continue
             new_model_kwargs = self._model_kwargs.copy()
             new_model_kwargs['frequency'] = freq
-<<<<<<< HEAD
-            if self.band_colors is not None:
-                color = self.band_colors[band]
-            if self.band_colors is None:
-                color = self.max_likelihood_color
-            if self.plot_max_likelihood:
-                ys = self.model(times, **self._max_like_params, **new_model_kwargs)
-                axes[ii].plot(
-                    times - self._reference_mjd_date, ys, color=color,
-=======
             new_model_kwargs['bands'] = band
             
             if self.set_same_color_per_subplot is True:
@@ -812,27 +781,18 @@
                 ys = self.model(times, **self._max_like_params, **new_model_kwargs)
                 axes[ii].plot(
                     times - self._reference_mjd_date, ys, color=color_max,
->>>>>>> 4dc40328
                     alpha=self.max_likelihood_alpha, lw=self.linewidth)
             random_ys_list = [self.model(times, **random_params, **new_model_kwargs)
                               for random_params in self._get_random_parameters()]
             if self.uncertainty_mode == "random_models":
                 for random_ys in random_ys_list:
-<<<<<<< HEAD
-                    axes[ii].plot(times - self._reference_mjd_date, random_ys, color=color,
-=======
                     axes[ii].plot(times - self._reference_mjd_date, random_ys, color=color_sample,
->>>>>>> 4dc40328
                                   alpha=self.random_sample_alpha, lw=self.linewidth, zorder=self.zorder)
             elif self.uncertainty_mode == "credible_intervals":
                 lower_bound, upper_bound, _ = redback.utils.calc_credible_intervals(samples=random_ys_list)
                 axes[ii].fill_between(
                     times - self._reference_mjd_date, lower_bound, upper_bound,
-<<<<<<< HEAD
-                    alpha=self.uncertainty_band_alpha, color=color)
-=======
                     alpha=self.uncertainty_band_alpha, color=color_sample)
->>>>>>> 4dc40328
             ii += 1
 
         self._save_and_show(filepath=self._multiband_lightcurve_plot_filepath, save=save, show=show)
