import numpy as np
from astropy.cosmology import Planck18 as cosmo  # noqa

import scipy.special as ss
from collections import namedtuple
from scipy.interpolate import interp1d
from scipy.integrate import quad, cumtrapz
from inspect import isfunction
from redback.utils import logger, citation_wrapper

from redback.constants import *
from redback.transient_models.fireball_models import one_component_fireball_model

luminosity_models = ['evolving_magnetar', 'evolving_magnetar_only', 'gw_magnetar', 'radiative_losses',
                     'radiative_losses_smoothness', 'radiative_only', 'collapsing_radiative_losses']


def _mu_function(time, mu0, muinf, tm):
    mu = muinf + (mu0 - muinf) * np.exp(-time / tm)
    return mu


def _integrand(time, mu0, muinf, tm):
    mu = muinf + (mu0 - muinf) * np.exp(-time / tm)
    return mu ** 2

@citation_wrapper('https://ui.adsabs.harvard.edu/abs/2019ApJ...886....5S/abstract')
def evolving_magnetar_only(time, mu0, muinf, p0, sinalpha0, tm, II, **kwargs):
    """
    Millisecond magnetar model with evolution of inclination angle

    :param time: time in seconds
    :param mu0: Initial magnetic moment [10^33 G cm^3]
    :param muinf: Magnetic moment when field relaxes [10^33 G cm^3]
    :param p0: initial spin period
    :param sinalpha0: initial sin(alpha0) where alpha is the angle between B and P axes.
    :param tm: magnetic field decay timescale in days
    :param II: Moment of inertia in cgs
    :param kwargs: key word argument for handling plotting
    :return: luminosity (depending on scaling) as a function of time.
    """
    mu0 = mu0 * 1e33  # G cm^3
    muinf = muinf * 1e33  # G cm^3
    tm = tm * 86400  # days
    eta = 0.1
    tau = np.zeros(len(time))
    for ii in range(len(time)):
        tau[ii], _ = quad(_integrand, 0, time[ii], args=(mu0, muinf, tm)) # noqa
    mu = _mu_function(time, mu0, muinf, tm)
    omega0 = (2 * np.pi) / p0
    tau = (omega0 ** 2) / (II * speed_of_light ** 3) * tau
    y0 = sinalpha0
    common_frac = (np.log(1 + 2 * tau) - 4 * tau) / (1 + 2 * tau)
    ftau = 2 * (1 - y0 ** 2) ** 2 * tau
    + y0 ** 2 * np.log(1 + 2 * tau)
    + y0 ** 4 * common_frac
    - y0 ** 8 * (np.log(1 + 2 * tau) + common_frac)
    ytau = y0 / ((1 + ftau) ** 0.5)
    omegatau = omega0 * (1 - y0 ** 2) * ((1 + ftau) ** 0.5) / (1 - y0 ** 2 + ftau)
    luminosity = eta * (mu ** 2 * omegatau ** 4) / (speed_of_light ** 3) * (1 + ytau ** 2)
    output = kwargs.get('output', 'luminosity')
    if output == 'luminosity':
        return luminosity / 1e50
    else:
        alpha = np.arcsin(ytau)
        nn_frac = (np.sin(alpha) * np.cos(alpha)) / (1 + np.sin(alpha) ** 2)
        omegadot = -(mu ** 2 * omegatau ** 3) / (II * speed_of_light ** 3) * (1 + np.sin(alpha) ** 2)
        mudot = -(mu - muinf) / tm
        nn = 3 + 2 * nn_frac ** 2 + 2 * omegatau / omegadot * mudot / mu
        output = namedtuple('output', ['luminosity', 'omegatau', 'ytau', 'mu', 'nn', 'alpha'])
        output.luminosity = luminosity / 1e50
        output.omegatau = omegatau
        output.ytau = ytau
        output.alpha = alpha
        output.mu = mu
        output.nn = nn
        return output

@citation_wrapper('https://ui.adsabs.harvard.edu/abs/2019ApJ...886....5S/abstract')
def evolving_magnetar(time, a_1, alpha_1, mu0, muinf, p0, sinalpha0, tm, II, **kwargs):
    """
    Millisecond magnetar model with evolution of inclination angle

    :param time: time in seconds
    :param A_1: amplitude of curvature effect power law
    :param alpha_1: index of curvature effect power law
    :param mu0: Initial magnetic moment [10^33 G cm^3]
    :param muinf: Magnetic moment when field relaxes [10^33 G cm^3]
    :param p0: initial spin period
    :param sinalpha0: initial sin(alpha0) where alpha is the angle between B and P axes.
    :param tm: magnetic field decay timescale in days
    :param II: Moment of inertia in cgs
    :param kwargs: key word argument for handling plotting
    :return: luminosity (depending on scaling) as a function of time.
    """
    pl = one_component_fireball_model(time=time, a_1=a_1, alpha_1=alpha_1)
    magnetar = evolving_magnetar_only(time=time, mu0=mu0, muinf=muinf,
                                      p0=p0, sinalpha0=sinalpha0, tm=tm, II=II)
    return pl + magnetar

@citation_wrapper('https://ui.adsabs.harvard.edu/abs/2001ApJ...552L..35Z/abstract')
def vacuum_dipole_magnetar_only(time, l0, tau, **kwargs):
    """
    :param time: time in seconds
    :param l0: initial luminosity parameter
    :param tau: spin-down damping timescale
    :param nn: braking index
    :param kwargs: key word arguments for handling plotting/other functionality
    :return: luminosity or flux (depending on scaling of l0) as a function of time.
    """
    nn = 3
    lum = l0 * (1. + time / tau) ** ((1. + nn) / (1. - nn))
    return lum

@citation_wrapper('https://ui.adsabs.harvard.edu/abs/2013MNRAS.430.1061R/abstract')
def full_vacuum_dipole_magnetar(time, a_1, alpha_1, l0, tau, **kwargs):
    """
    Generalised millisecond magnetar with curvature effect power law

    :param time: time in seconds
    :param A_1: amplitude of curvature effect power law
    :param alpha_1: index of curvature effect power law
    :param l0: initial luminosity parameter
    :param tau: spin-down damping timescale
    :param nn: braking index
    :param kwargs: key word arguments for handling plotting/other functionality
    :return: luminosity or flux (depending on scaling of l0) as a function of time.
    """
    pl = one_component_fireball_model(time=time, a_1=a_1, alpha_1=alpha_1)
    mag = vacuum_dipole_magnetar_only(time=time, l0=l0, tau=tau)
    return pl + mag

@citation_wrapper('https://ui.adsabs.harvard.edu/abs/2017ApJ...843L...1L/abstract')
def magnetar_only(time, l0, tau, nn, **kwargs):
    """
    :param time: time in seconds
    :param l0: initial luminosity parameter
    :param tau: spin-down damping timescale
    :param nn: braking index
    :param kwargs: key word arguments for handling plotting/other functionality
    :return: luminosity or flux (depending on scaling of l0) as a function of time.
    """
    lum = l0 * (1. + time / tau) ** ((1. + nn) / (1. - nn))
    return lum

@citation_wrapper('https://ui.adsabs.harvard.edu/abs/2018PhRvD..98d3011S/abstract')
def gw_magnetar(time, a_1, alpha_1, fgw0, tau, nn, log_ii, **kwargs):
    """
    :param time: time in seconds
    :param A_1: amplitude of curvature effect power law
    :param alpha_1: index of curvature effect power law
    :param fgw0: initial gravitational-wave frequency
    :param tau: spin-down damping timescale
    :param nn: braking index
    :param log_ii: log10 moment of inertia
    :param eta: fixed to 0.1, its a fudge factor for the efficiency
    :param kwargs: key word arguments for handling plotting/other functionality
    :return: luminosity
    """
    eta = 0.1
    omega_0 = fgw0 * np.pi  # spin frequency
    ii = 10 ** log_ii
    l0 = ((omega_0 ** 2) * eta * ii) / (2 * tau)
    l0_50 = l0 / 1e50

    magnetar = magnetar_only(time=time, l0=l0_50, tau=tau, nn=nn)
    pl = one_component_fireball_model(time=time, a_1=a_1, alpha_1=alpha_1)

    return pl + magnetar

@citation_wrapper('https://ui.adsabs.harvard.edu/abs/2006ApJ...648L..51S/abstract')
def basic_magnetar(time, p0, bp, mass_ns, theta_pb, **kwargs):
    """
    :param time: time in seconds in source frame
    :param p0: initial spin period in milli seconds
<<<<<<< HEAD
    :param bp: polar magnetic field strength in 10**14 Gauss
=======
    :param bp: polar magnetic field strength in 10^14 Gauss
>>>>>>> d6a33065
    :param mass_ns: mass of neutron star in solar masses
    :param theta_pb: angle between spin and magnetic field axes in radians
    :param kwargs: None
    :return: luminosity
    """
    erot = 2.6e52 * (mass_ns/1.4)**(3./2.) * p0**(-2)
    tp = 1.3e5 * bp**(-2) * p0**2 * (mass_ns/1.4)**(3./2.) * (np.sin(theta_pb))**(-2)
    luminosity = erot / tp / (1. + time / tp)**2
    return luminosity

def _evolving_gw_and_em_magnetar(time, bint, bext, p0, chi0, radius, moi, **kwargs):
    """
    Assumes a combination of GW and EM spin down with a constant spin-magnetic field inclination angle.
    Only EM contributes to observed emission.

    :param time: time in source frame in seconds (must be a large array as this function is semianalytic)
    :param bint: internal magnetic field in G
    :param bext: external magnetic field in G
    :param p0: spin period in s
    :param chi0: initial inclination angle
    :param radius: radius of NS in cm
    :param moi: moment of inertia of NS
    :param kwargs: None
    :return: luminosity
    """
    epsilon_b = -3e-4 * (bint / bext) ** 2 * (bext / 1e16) ** 2
    omega_0 = 2.0 * np.pi / p0
    erot = 0.5 * moi * omega_0**2

    dt = time[1:] - time[:-1]
    omega = np.zeros_like(time)
    chi = chi0

    omega[0] = omega_0

    for i in range(len(time) - 1):
        omega[i + 1] = omega[i] + dt[i] * (
            -(bext**2*radius**6/(moi*speed_of_light**3))*omega[i]**3*(1. + np.sin(chi)) - (
            2.0*graviational_constant*moi*epsilon_b**2/(5.0*speed_of_light**5)) * omega[i]**5*np.sin(chi)**2*(1.0+15.0*np.sin(chi)**2))

    Edot_d = (bext ** 2 * radius ** 6 / (4*speed_of_light ** 3)) * omega ** 4 * (1.0 + np.sin(chi)**2)
    Edot_gw = (2.0 * graviational_constant * moi ** 2 * epsilon_b ** 2 / (5.0 * speed_of_light ** 5)) * omega ** 6 * np.sin(chi)**2 * (
                1.0 + 15.0 * np.sin(chi)**2)

    Ed = cumtrapz(Edot_d, x=time)
    Egw = cumtrapz(Edot_gw, x=time)

    En_t =  3.5e50*(bint/1e17)**2*(radius/1.5e6)**3
    En_p = 5.5e47 * (bext / 1e14) ** 2 * (radius / 1.5e6) ** 3

    output = namedtuple('output', ['e_gw', 'e_em', 'tsd', 'epsilon_b', 'e_magnetic', 'Edot_d', 'Edot_gw', 'erot'])
    output.e_gw = Egw[-1]
    output.e_em = Ed[-1]
    output.erot = erot
    period = p0
    output.tsd = 2.4 * (period/1e-3)**2 *((bext/1e14)**(2) + 7.2*(bint/1e16)**4*(period/1e-3)**(-2))**(-1) * (60*60)
    output.epsilon_b = epsilon_b
    output.e_magnetic = En_t + En_p
    output.Edot_d = Edot_d
    output.Edot_gw = Edot_gw
    return output

def magnetar_luminosity_evolution(time, logbint, logbext, p0, chi0, radius, logmoi, **kwargs):
    """
    Assumes a combination of GW and EM spin down with a constant spin-magnetic field inclination angle.
    Only EM contributes to observed emission.

    :param time: time in source frame in seconds
    :param logbint: log10 internal magnetic field in G
    :param logbext: log10 external magnetic field in G
    :param p0: spin period in s
    :param chi0: initial inclination angle
    :param radius: radius of NS in KM
    :param logmoi: log10 moment of inertia of NS
    :param kwargs: None
    :return: luminosity
    """
    time_temp = np.geomspace(1e-4, 1e7, 300)
    bint = 10**logbint
    bext = 10**logbext
    radius = radius * km_cgs
    moi = 10**logmoi
    output = _evolving_gw_and_em_magnetar(time=time_temp, bint=bint, bext=bext, p0=p0, chi0=chi0, radius=radius, moi=moi)
    lum = output.Edot_d
    lum_func = interp1d(time_temp, y=lum)
    return lum_func(time)


@citation_wrapper('https://ui.adsabs.harvard.edu/abs/2017ApJ...843L...1L/abstract')
def full_magnetar(time, a_1, alpha_1, l0, tau, nn, **kwargs):
    """
    Generalised millisecond magnetar with curvature effect power law

    :param time: time in seconds
    :param A_1: amplitude of curvature effect power law
    :param alpha_1: index of curvature effect power law
    :param l0: initial luminosity parameter
    :param tau: spin-down damping timescale
    :param nn: braking index
    :param kwargs: key word arguments for handling plotting/other functionality
    :return: luminosity or flux (depending on scaling of l0) as a function of time.
    """
    pl = one_component_fireball_model(time=time, a_1=a_1, alpha_1=alpha_1)
    mag = magnetar_only(time=time, l0=l0, tau=tau, nn=nn)
    return pl + mag

@citation_wrapper('https://ui.adsabs.harvard.edu/abs/2020PhRvD.101f3021S/abstract')
def collapsing_magnetar(time, a_1, alpha_1, l0, tau, nn, tcol, **kwargs):
    """
    Generalised millisecond magnetar with curvature effect power law and a collapse time

    :param time: time in seconds
    :param A_1: amplitude of curvature effect power law
    :param alpha_1: index of curvature effect power law
    :param l0: initial luminosity parameter
    :param tau: spin-down damping timescale
    :param nn: braking index
    :param tcol: collapse time in seconds
    :param kwargs: key word arguments for handling plotting/other functionality
    :return: luminosity or flux (depending on scaling of l0) as a function of time.
    """
    pl = one_component_fireball_model(time, a_1, alpha_1)
    mag = np.heaviside(tcol - time, 1e-50) * magnetar_only(time, l0, tau, nn)

    return pl + mag

@citation_wrapper('https://ui.adsabs.harvard.edu/abs/2019ApJ...872..114S/abstract')
def general_magnetar(time, a_1, alpha_1,
                     delta_time_one, alpha_2, delta_time_two, **kwargs):
    """
    Reparameterized millisecond magnetar model (piecewise)

    :param time: time array for power law
    :param a_1: power law decay amplitude
    :param alpha_1: power law decay exponent
    :param delta_time_one: time between start and end of prompt emission
    :param alpha_2: Reparameterized braking index n
    :param delta_time_two: time between end of prompt emission and end of magnetar model plateau phase, (tau)
    :param kwargs: key word arguments for handling plotting/other functionality
    :return: luminosity or flux (depending on scaling of l0) as a function of time.
    """

    time_one = delta_time_one
    tau = delta_time_one + delta_time_two
    nn = (alpha_2 - 1.) / (alpha_2 + 1.)
    gamma = (1. + nn) / (1. - nn)
    num = (a_1 * time_one ** alpha_1)
    denom = ((1. + (time_one / tau)) ** gamma)
    a_2 = num / denom

    w = np.where(time < time_one)
    x = np.where(time > time_one)

    f1 = a_1 * time[w] ** alpha_1
    f2 = a_2 * (1. + (time[x] / tau)) ** gamma
    return np.concatenate((f1, f2))

@citation_wrapper('https://ui.adsabs.harvard.edu/abs/2020MNRAS.499.5986S/abstract')
def _integral_general(time, t0, kappa, tau, nn, **kwargs):
    """
    General integral for radiative losses model

    :param time: time in seconds
    :param t0: time for radiative losses to start in seconds
    :param kappa: radiative efficiency
    :param tau: spin down damping timescale in seconds
    :param nn: braking index
    :param kwargs: key word arguments for handling plotting/other functionality
    :return: luminosity
    """
    first_term, second_term = _get_integral_terms(time=time, t0=t0, kappa=kappa, tau=tau, nn=nn)
    return first_term - second_term

@citation_wrapper('https://ui.adsabs.harvard.edu/abs/2020MNRAS.499.5986S/abstract')
def _integral_general_collapsing(time, t0, kappa, tau, nn, tcol, **kwargs):
    """
    General integral for radiative losses model

    :param time: time in seconds
    :param t0: time for radiative losses to start in seconds
    :param kappa: radiative efficiency
    :param tau: spin down damping timescale in seconds
    :param nn: braking index
    :param tcol: collapse time in seconds
    :param kwargs: key word arguments for handling plotting/other functionality
    :return: luminosity
    """
    first_term, second_term = _get_integral_terms(time=time, t0=t0, kappa=kappa, tau=tau, nn=nn)
    return np.heaviside(tcol - time, 1e-50) * (first_term - second_term)

@citation_wrapper('https://ui.adsabs.harvard.edu/abs/2020MNRAS.499.5986S/abstract')
def _get_integral_terms(time, t0, kappa, tau, nn):
    """
    Get integral terms for radiative losses model

    :param time: time in seconds
    :param t0: time for radiative losses to start in seconds
    :param kappa: radiative efficiency
    :param tau: spin down damping timescale in seconds
    :param nn: braking index
    :return: first and second terms
    """
    alpha = (1 + nn) / (-1 + nn)
    pft = ss.hyp2f1(1 + kappa, alpha, 2 + kappa, -time / tau)
    pst = ss.hyp2f1(1 + kappa, alpha, 2 + kappa, -t0 / tau)
    first_term = (time ** (1 + kappa) * pft) / (1 + kappa)
    second_term = (t0 ** (1 + kappa) * pst) / (1 + kappa)
    return first_term, second_term

@citation_wrapper('https://ui.adsabs.harvard.edu/abs/2020MNRAS.499.5986S/abstract')
def _integral_mdr(time, t0, kappa, a, **kwargs):
    """
    Calculate integral for vacuum dipole radiation

    :param time: time in seconds
    :param t0: time for radiative losses to start in seconds
    :param kappa: radiative efficiency
    :param a: 1/tau (spin down damping timescale)
    :return: integral
    """
    z_f = (1 + a * time) ** (-1)
    z_int = (1 + a * t0) ** (-1)
    divisor_i = a ** (1 + kappa) * (kappa - 1) * (1 + a * t0) ** (1 - kappa)
    divisor_f = a ** (1 + kappa) * (kappa - 1) * (1 + a * time) ** (1 - kappa)
    first = ss.hyp2f1(1 - kappa, -kappa, 2 - kappa, z_f) / divisor_f
    second = ss.hyp2f1(1 - kappa, -kappa, 2 - kappa, z_int) / divisor_i
    return first - second

@citation_wrapper('https://ui.adsabs.harvard.edu/abs/2020MNRAS.499.5986S/abstract')
def piecewise_radiative_losses(time, a_1, alpha_1, l0, tau, nn, kappa, t0, **kwargs):
    """
    Assumes smoothness and continuity between the prompt and magnetar term by fixing e0 variable

    :param time: time in seconds
    :param A_1: amplitude of curvature effect power law
    :param alpha_1: index of curvature effect power law
    :param l0: initial luminosity parameter
    :param tau: spin-down damping timescale
    :param nn: braking index
    :param kappa: radiative efficiency
    :param t0: time for radiative losses to start in seconds
    :param kwargs: key word arguments for handling plotting/other functionality
    :return: luminosity
    """
    pl_time = np.where(time <= t0)
    magnetar_time = np.where(time > t0)
    e0 = (a_1 * t0 ** alpha_1 * t0) / kappa
    pl = one_component_fireball_model(time[pl_time], a_1, alpha_1)

    loss_term = e0 * (t0 / time[magnetar_time]) ** kappa
    integ = _integral_general(time[magnetar_time], t0, kappa, tau, nn)
    energy_loss_total = ((l0 / (time[magnetar_time] ** kappa)) * integ) + loss_term

    lum = (kappa * energy_loss_total / time[magnetar_time])

    return np.concatenate((pl, lum))

@citation_wrapper('https://ui.adsabs.harvard.edu/abs/2020MNRAS.499.5986S/abstract')
def radiative_losses(time, a_1, alpha_1, l0, tau, nn, kappa, t0, log_e0, **kwargs):
    """
    radiative losses model with a step function, indicating the magnetar term turns on at T0

    :param time: time in seconds
    :param A_1: amplitude of curvature effect power law
    :param alpha_1: index of curvature effect power law
    :param l0: initial luminosity parameter
    :param tau: spin-down damping timescale
    :param nn: braking index
    :param kappa: radiative efficiency
    :param t0: time for radiative losses to start in seconds
    :param log_e0: log10 E0 to connect curvature effect energy with transition point energy, captures flares
    :param kwargs: key word arguments for handling plotting/other functionality
    :return: luminosity
    """
    e0 = 10 ** log_e0
    pl = one_component_fireball_model(time, a_1, alpha_1)
    loss_term = e0 * (t0 / time) ** kappa
    integ = _integral_general(time, t0, kappa, tau, nn)
    energy_loss_total = ((l0 / (time ** kappa)) * integ) + loss_term
    lum = (kappa * energy_loss_total / time)
    total = pl + np.heaviside(time - t0, 1) * lum

    return total

@citation_wrapper('https://ui.adsabs.harvard.edu/abs/2020MNRAS.499.5986S/abstract')
def radiative_only(time, l0, tau, nn, kappa, t0, log_e0, **kwargs):
    """
    radiative losses model only

    :param time: time in seconds
    :param l0: initial luminosity parameter
    :param tau: spin-down damping timescale
    :param nn: braking index
    :param kappa: radiative efficiency
    :param t0: time for radiative losses to start in seconds
    :param log_e0: log10 E0 to connect curvature effect energy smoothly with transition point energy
    :param kwargs: key word arguments for handling plotting/other functionality
    :return: luminosity

    :return:
    """
    e0 = 10 ** log_e0
    loss_term = e0 * (t0 / time) ** kappa
    integ = _integral_general(time, t0, kappa, tau, nn)
    energy_loss_total = ((l0 / (time ** kappa)) * integ) + loss_term
    lum = (kappa * energy_loss_total / time)
    total = np.heaviside(time - t0, 1) * lum

    return total

@citation_wrapper('https://ui.adsabs.harvard.edu/abs/2020MNRAS.499.5986S/abstract')
def radiative_losses_smoothness(time, a_1, alpha_1, l0, tau, nn, kappa, t0, log_e0, **kwargs):
    """
    radiative losses model with a step function, indicating the magnetar term turns on at T0

    :param time: time in seconds
    :param A_1: amplitude of curvature effect power law
    :param alpha_1: index of curvature effect power law
    :param l0: initial luminosity parameter
    :param tau: spin-down damping timescale
    :param nn: braking index
    :param kappa: radiative efficiency
    :param t0: time for radiative losses to start in seconds
    :param log_e0: log10 E0 to connect curvature effect energy smoothly with transition point energy
    :param kwargs: key word arguments for handling plotting/other functionality
    :return: luminosity

    """
    pl = one_component_fireball_model(time, a_1, alpha_1)
    e0 = 10 ** log_e0
    e0_def = (a_1 * t0 ** alpha_1 * t0) / kappa
    e0_use = np.min([e0, e0_def])
    loss_term = e0_use * (t0 / time) ** kappa
    integ = _integral_general(time, t0, kappa, tau, nn)

    energy_loss_total = ((l0 / (time ** kappa)) * integ) + loss_term
    lum = (kappa * energy_loss_total / time)
    total = pl + np.heaviside(time - t0, 1) * lum

    return total

@citation_wrapper('https://ui.adsabs.harvard.edu/abs/2011A%26A...526A.121D/abstract')
def radiative_losses_mdr(time, a_1, alpha_1, l0, tau, kappa, log_e0, t0, **kwargs):
    """
    radiative losses model for vacuum dipole radiation

    :param time: time in seconds
    :param A_1: amplitude of curvature effect power law
    :param alpha_1: index of curvature effect power law
    :param l0: initial luminosity parameter
    :param tau: spin-down damping timescale
    :param kappa: radiative efficiency
    :param t0: time for radiative losses to start in seconds
    :param log_e0: log10 E0 to connect curvature effect energy smoothly with transition point energy
    :param kwargs: key word arguments for handling plotting/other functionality
    :return: luminosity
    """
    a = 1. / tau
    e0 = 10 ** log_e0
    pl = one_component_fireball_model(time, a_1, alpha_1)
    loss_term = e0 * (t0 / time) ** kappa
    integ = _integral_mdr(time, t0, kappa, a)
    energy_loss_total = ((l0 / (time ** kappa)) * integ) + loss_term

    lightcurve = (kappa * energy_loss_total / time)

    return np.heaviside(time - t0, 1) * lightcurve + pl

@citation_wrapper('https://ui.adsabs.harvard.edu/abs/2020MNRAS.499.5986S/abstract')
def collapsing_radiative_losses(time, a_1, alpha_1, l0, tau, nn, tcol, kappa, t0, log_e0, **kwargs):
    """
    radiative losses model with collapse time

    :param time: time in seconds
    :param A_1: amplitude of curvature effect power law
    :param alpha_1: index of curvature effect power law
    :param l0: initial luminosity parameter
    :param tau: spin-down damping timescale
    :param nn: braking index
    :param tcol: collapse time in seconds
    :param kappa: radiative efficiency
    :param t0: time for radiative losses to start in seconds
    :param log_e0: log10 E0 to connect curvature effect energy smoothly with transition point energy
    :param kwargs: key word arguments for handling plotting/other functionality
    :return: luminosity

    """
    e0 = 10 ** log_e0
    pl = one_component_fireball_model(time, a_1, alpha_1)
    loss_term = e0 * (t0 / time) ** kappa
    integ = _integral_general_collapsing(time, t0, kappa, tau, nn, tcol)
    energy_loss_total = ((l0 / (time ** kappa)) * integ) + loss_term
    lum = (kappa * energy_loss_total / time)
    total = pl + np.heaviside(time - t0, 1) * lum

    return total

@citation_wrapper('redback')
def luminosity_based_magnetar_models(time, photon_index, **kwargs):
    """
    Luminosity models that you want to fit to flux data by placing a prior on the redshift.

    :param time: time in observers frame
    :param photon_index: photon index
    :param kwargs: all parameters for the model of choice.
    :return: luminosity/1e50 erg
    """
    from redback.model_library import modules_dict  # import model library in function to avoid circular dependency
    base_model = kwargs['base_model']
    if isfunction(base_model):
        function = base_model
    elif base_model not in luminosity_models:
        logger.warning('{} is not implemented as a base model'.format(base_model))
        raise ValueError('Please choose a different base model')
    elif isinstance(base_model, str):
        function = modules_dict['magnetar_models'][base_model]
    else:
        raise ValueError("Not a valid base model.")
    redshift = kwargs['redshift']
    kcorr = (1 + redshift)**(photon_index - 2)
    dl = cosmo.luminosity_distance(redshift).cgs.value
    time = time / (1 + redshift)
    lum = function(time, **kwargs) * 1e50
    flux = lum / (4*np.pi*dl**2*kcorr)
    return flux<|MERGE_RESOLUTION|>--- conflicted
+++ resolved
@@ -173,11 +173,7 @@
     """
     :param time: time in seconds in source frame
     :param p0: initial spin period in milli seconds
-<<<<<<< HEAD
-    :param bp: polar magnetic field strength in 10**14 Gauss
-=======
     :param bp: polar magnetic field strength in 10^14 Gauss
->>>>>>> d6a33065
     :param mass_ns: mass of neutron star in solar masses
     :param theta_pb: angle between spin and magnetic field axes in radians
     :param kwargs: None
