--- conflicted
+++ resolved
@@ -1,9 +1,6 @@
 import numpy as np
-<<<<<<< HEAD
+from redback.utils import citation_wrapper
 from redback.constants import speed_of_light_si
-=======
-from redback.utils import citation_wrapper
->>>>>>> a8e31139
 
 @citation_wrapper('https://ui.adsabs.harvard.edu/abs/2009A%26A...499..653B/abstract')
 def bazin_sne(time, aa, bb, t0, tau_rise, tau_fall, **kwargs):
@@ -72,7 +69,6 @@
     spectrum = line_amp / cont_amp * np.exp(-(wavelength - x0) ** 2. / (2 * cont_amp ** 2) )
     return spectrum
 
-<<<<<<< HEAD
 def line_spectrum_with_velocity_dispersion(angstroms, wavelength_center, line_strength, velocity_dispersion):
     """
     A Gaussian line profile with velocity dispersion
@@ -88,10 +84,7 @@
     intensity = line_strength * np.exp(-0.5 * ((angstroms - wavelength_center) / wavelength_center * speed_of_light_si / velocity_dispersion) ** 2)
     return intensity
 
-def gaussian_rise(time, a_1, peak_time, sigma_t):
-=======
 def gaussian_rise(time, a_1, peak_time, sigma_t, **kwargs):
->>>>>>> a8e31139
     """
     :param time: time array in whatver time units
     :param a_1: gaussian rise amplitude scale
