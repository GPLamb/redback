--- conflicted
+++ resolved
@@ -12,16 +12,14 @@
                                     'kn_afterglow', 'cone_afterglow',
                                     'gaussiancore', 'gaussian',
                                     'smoothpowerlaw', 'powerlawcore',
-<<<<<<< HEAD
-                                    'tophat','tophat_from_emulator','tophat_redback']
-=======
+                                    'tophat','tophat_from_emulator',
                                     'kilonova_afterglow_redback', 'kilonova_afterglow_nakarpiran',
                                     'tophat_redback', 'gaussian_redback', 'twocomponent_redback',
                                     'powerlaw_redback', 'alternativepowerlaw_redback', 'doublegaussian_redback',
                                     'tophat_redback_refreshed', 'gaussian_redback_refreshed',
                                     'twocomponent_redback_refreshed','powerlaw_redback_refreshed',
                                     'alternativepowerlaw_redback_refreshed', 'doublegaussian_redback_refreshed']
->>>>>>> 2de13dcf
+
 extinction_integrated_flux_afterglow_models = extinction_afterglow_base_models
 extinction_supernova_base_models = ['sn_exponential_powerlaw', 'arnett', 'shock_cooling_and_arnett',
                                     'basic_magnetar_powered', 'slsn', 'magnetar_nickel',
