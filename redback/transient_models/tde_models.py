import numpy as np
import redback.interaction_processes as ip
import redback.sed as sed
import redback.photosphere as photosphere
from redback.utils import calc_kcorrected_properties, citation_wrapper, calc_tfb, lambda_to_nu, \
    calc_ABmag_from_flux_density, calc_flux_density_from_ABmag
import redback.constants as cc
import redback.transient_models.phenomenological_models as pm

from collections import namedtuple
from astropy.cosmology import Planck18 as cosmo  # noqa
import astropy.units as uu
from scipy.interpolate import interp1d

def _analytic_fallback(time, l0, t_0):
    """
    :param time: time in days
    :param l0: bolometric luminosity at 1 second in cgs
    :param t_0: turn on time in days (after this time lbol decays as 5/3 powerlaw)
    :return: bolometric luminosity
    """
    mask = time - t_0 > 0.
    lbol = np.zeros(len(time))
    lbol[mask] = l0 / (time[mask] * 86400)**(5./3.)
    lbol[~mask] = l0 / (t_0 * 86400)**(5./3.)
    return lbol

def _semianalytical_fallback():
    pass

def _cooling_envelope(mbh_6, stellar_mass, eta, alpha, beta, **kwargs):
    """
    :param mbh_6: mass of supermassive black hole in units of 10^6 solar mass
    :param stellar_mass: stellar mass in units of solar masses
    :param eta: SMBH feedback efficiency (typical range: etamin - 0.1)
    :param alpha: disk viscosity
    :param beta: TDE penetration factor (typical range: 1 - beta_max)
    :param kwargs:
    :return: named tuple with bolometric luminosity, photosphere radius, temperature, and other parameters
    """
    t_0_init = kwargs.get('t_0_init', 1.0)
    binding_energy_const = kwargs.get('binding_energy_const', 0.8)
    zeta = kwargs.get('zeta',2.0)
    hoverR = kwargs.get('hoverR', 0.3)

    # gravitational radius
    Rg = cc.graviational_constant * mbh_6 * 1.0e6 * (cc.solar_mass / cc.speed_of_light ** (2.0))
    # stellar mass in cgs
    Mstar = stellar_mass * cc.solar_mass
    # stellar radius in cgs
    Rstar = stellar_mass ** (0.8) * cc.solar_radius
    # tidal radius
    Rt = Rstar * (mbh_6*1.0e6 /stellar_mass) ** (1./3.)
    # circularization radius
    Rcirc = 2.0*Rt/beta
    # fall-back time of most tightly bound debris
    tfb = calc_tfb(binding_energy_const, mbh_6, stellar_mass)
    # Eddington luminosity of SMBH in units of 1e40 erg/s
    Ledd40 = 1.4e4 * mbh_6
    time_temp = np.logspace(np.log10(1.0*tfb), np.log10(5000*tfb), 5000)
    tdays = time_temp/cc.day_to_s

    #set up grids
    # mass of envelope in Msun
    Me = np.empty_like(tdays)
    # thermal energy of envelope in units of 1e40 ergs
    Ee40 = np.empty_like(tdays)
    # virial radius of envelope in cm
    Rv = np.empty_like(tdays)
    # accretion stream radius
    Racc = np.empty_like(tdays)
    # photosphere radius of envelop in cm
    Rph = np.empty_like(tdays)
    # fallback accretion luminosity in units of 1e40 erg/s
    Edotfb40 = np.empty_like(tdays)
    # accretion timescale onto SMBH
    tacc = np.empty_like(tdays)
    # feedback luminosity from SMBH in units of 1e40 erg/s
    Edotbh40 = np.empty_like(tdays)
    # accretion rate onto SMBH in units of g/s
    MdotBH = np.empty_like(tdays)
    # effective temperature of envelope emission in K
    Teff = np.empty_like(tdays)
    # bolometric luminosity of envelope thermal emission
    Lrad = np.empty_like(tdays)
    # nuLnu luminosity of envelope thermal emission at frequency nu
    nuLnu = np.empty_like(tdays)
    # characteristic optical depth through envelope
    Lamb = np.empty_like(tdays)
    # proxy x-ray luminosity (not used directly in optical light curve calculation)
    LX40 = np.empty_like(tdays)

    Mdotfb = (0.8 * Mstar / (3.0 * tfb)) * (time_temp / tfb) ** (-5. / 3.)

    # ** initialize grid quantities at t = t_0_init [grid point 0] **
    # initial envelope mass at t_0_init
    Me[0] = 0.1 * Mstar + (0.4 * Mstar) * (1.0 - t_0_init**(-2. / 3.))
    # initial envelope radius determined by energy of TDE process
    Rv[0] = (2. * Rt**(2.0)/(5.0 * binding_energy_const * Rstar)) * (Me[0]/Mstar)
    # initial thermal energy of envelope
    Ee40[0] = ((2.0 * cc.graviational_constant * mbh_6 * 1.0e6 * Me[0]) / (5.0 * Rv[0])) * 2.0e-7
    # initial characteristic optical depth
    Lamb[0] = 0.38 * Me[0] / (10.0 *np.pi * Rv[0] ** (2.0))
    # initial photosphere radius
    Rph[0] = Rv[0] * (1.0 + np.log(Lamb[0]))
    # initial fallback stream accretion radius
    Racc[0] = zeta * Rv[0]
    # initial fallback accretion heating rate in 1e40 erg/s
    Edotfb40[0] = (cc.graviational_constant * mbh_6 * 1.0e6 * Mdotfb[0]/Racc[0]) * (2.0e-7)
    # initial luminosity of envelope
    Lrad[0] = Ledd40 + Edotfb40[0]
    # initial SMBH accretion timescale in s
    tacc[0] = 2.2e-17 * (10. / (3. * alpha)) * (Rv[0] ** (2.0)) / (cc.graviational_constant * mbh_6 * 1.0e6 * Rcirc) ** (0.5) * (hoverR) ** (
        -2.0)
    # initial SMBH accretion rate in g/s
    MdotBH[0] = (Me[0] / tacc[0])
    # initial SMBH feedback heating rate in 1e40 erg/s
    Edotbh40[0] = eta * cc.speed_of_light ** (2.0) * (Me[0] / tacc[0]) * (1.0e-40)
    # initial photosphere temperature of envelope in K
    Teff[0] = 1.0e10 * ((Ledd40 + Edotfb40[0]) / (4.0 * np.pi * cc.sigma_sb * Rph[0] ** (2.0))) ** (0.25)

    t = time_temp
    for ii in range(1, len(time_temp)):
        Me[ii] = Me[ii - 1] - (MdotBH[ii - 1] - Mdotfb[ii - 1]) * (t[ii] - t[ii - 1])
        # update envelope energy due to SMBH heating + radiative losses
        Ee40[ii] = Ee40[ii - 1] + (Ledd40 - Edotbh40[ii - 1]) * (t[ii] - t[ii - 1])
        # update envelope radius based on its new energy
        Rv[ii] = ((2.0 * cc.graviational_constant * mbh_6 * 1.0e6 * Me[ii]) / (5.0 * Ee40[ii])) * (2.0e-7)
        # update envelope optical depth
        Lamb[ii] = 0.38 * Me[ii] / (10.0 *np.pi * Rv[ii] ** (2.0))
        # update envelope photosphere radius
        Rph[ii] = Rv[ii] * (1.0 + np.log(Lamb[ii]))
        # update accretion radius
        Racc[ii] = zeta * Rv[0] * (t[ii] / tfb) ** (2. / 3.)
        # update fall-back heating rate in 1e40 erg/s
        Edotfb40[ii] = (cc.graviational_constant * mbh_6 * 1.0e6 * Mdotfb[ii] / Racc[ii]) * (2.0e-7)
        # update total radiated luminosity
        Lrad[ii] = Ledd40 + Edotfb40[ii]
        # update photosphere temperature in K
        Teff[ii] = 1.0e10 * ((Ledd40 + Edotfb40[ii]) / (4.0 *np.pi * cc.sigma_sb * Rph[ii] ** (2.0))) ** (0.25)
        # update SMBH accretion timescale in seconds
        tacc[ii] = 2.2e-17 * (10. / (3.0 * alpha)) * (Rv[ii] ** (2.0)) / (cc.graviational_constant * mbh_6 * 1.0e6 * Rcirc) ** (0.5) * (
            hoverR) ** (-2.0)
        # update SMBH accretion rate in g/s
        MdotBH[ii] = (Me[ii] / tacc[ii])
        # update proxy X-ray luminosity
        LX40[ii] = 0.01 * (MdotBH[ii] / 1.0e20) * (cc.speed_of_light ** (2.0) / 1.0e20)
        # update SMBH feedback heating rate
        Edotbh40[ii] = eta * cc.speed_of_light ** (2.0) * (Me[ii] / tacc[ii]) * (1.0e-40)

    output = namedtuple('output', ['bolometric_luminosity', 'photosphere_temperature',
                                   'photosphere_radius', 'lum_xray', 'accretion_radius',
                                   'SMBH_accretion_rate', 'time_temp', 'nulnu',
                                   'time_since_fb','tfb', 'lnu', 'envelope_radius', 'envelope_mass',
                                   'rtidal', 'rcirc', 'termination_time', 'termination_time_id'])
<<<<<<< HEAD
    # constraint_1 = np.min(np.where(Rv < Rcirc/2.))
    constraint_1 = len(time_temp)
    constraint_2 = np.min(np.where(Me < 0.0))
    constraint = np.min([constraint_1, constraint_2])
    constraint_1 = np.min(np.where(Rv < Rcirc/2.))
=======
    try:
        constraint_1 = np.min(np.where(Rv < Rcirc/2.))
        constraint_2 = np.min(np.where(Me < 0.0))
    except ValueError:
        constraint_1 = len(time_temp)
        constraint_2 = len(time_temp)
    constraint = np.min([constraint_1, constraint_2])
>>>>>>> 4dc40328
    termination_time_id = np.min([constraint_1, constraint_2])
    nu = 6.0e14
    expon = 1. / (np.exp(cc.planck * nu / (cc.boltzmann_constant * Teff)) - 1.0)
    nuLnu40 = (8.0*np.pi ** (2.0) * Rph ** (2.0) / cc.speed_of_light ** (2.0))
    nuLnu40 = nuLnu40 * ((cc.planck * nu) * (nu ** (2.0))) / 1.0e30
    nuLnu40 = nuLnu40 * expon
    nuLnu40 = nuLnu40 * (nu / 1.0e10)

    output.bolometric_luminosity = Lrad[:constraint] * 1e40
    output.photosphere_temperature = Teff[:constraint]
    output.photosphere_radius = Rph[:constraint]
    output.envelope_radius = Rv[:constraint]
    output.envelope_mass = Me[:constraint]
    output.rcirc = Rcirc
    output.rtidal = Rt
    output.lum_xray = LX40[:constraint]
    output.accretion_radius = Racc[:constraint]
    output.SMBH_accretion_rate = MdotBH[:constraint]
    output.time_temp = time_temp[:constraint]
    output.time_since_fb = output.time_temp - output.time_temp[0]
<<<<<<< HEAD
    output.termination_time = time_temp[termination_time_id] - tfb
=======
    if constraint == len(time_temp):
        output.termination_time = time_temp[-1] - tfb
    else:
        output.termination_time = time_temp[termination_time_id] - tfb
>>>>>>> 4dc40328
    output.termination_time_id = termination_time_id
    output.tfb = tfb
    output.nulnu = nuLnu40[:constraint] * 1e40
    return output

@citation_wrapper('https://arxiv.org/abs/2307.15121,https://ui.adsabs.harvard.edu/abs/2022arXiv220707136M/abstract')
def cooling_envelope(time, redshift, mbh_6, stellar_mass, eta, alpha, beta, **kwargs):
    """
    This model is only valid for time after circulation. Use the gaussianrise_metzgertde model for the full lightcurve

    :param time: time in observer frame in days
    :param redshift: redshift
    :param mbh_6: mass of supermassive black hole in units of 10^6 solar mass
    :param stellar_mass: stellar mass in units of solar masses
    :param eta: SMBH feedback efficiency (typical range: etamin - 0.1)
    :param alpha: disk viscosity
    :param beta: TDE penetration factor (typical range: 1 - beta_max)
    :param kwargs: Additional parameters
    :param frequency: Required if output_format is 'flux_density'.
        frequency to calculate - Must be same length as time array or a single number).
    :param bands: Required if output_format is 'magnitude' or 'flux'.
    :param output_format: 'flux_density', 'magnitude', 'spectra', 'flux', 'sncosmo_source'
    :param lambda_array: Optional argument to set your desired wavelength array (in Angstroms) to evaluate the SED on.
    :param cosmology: Cosmology to use for luminosity distance calculation. Defaults to Planck18. Must be a astropy.cosmology object.
    :return: set by output format - 'flux_density', 'magnitude', 'spectra', 'flux', 'sncosmo_source'
    """
    output = _cooling_envelope(mbh_6, stellar_mass, eta, alpha, beta, **kwargs)
    cosmology = kwargs.get('cosmology', cosmo)
    dl = cosmology.luminosity_distance(redshift).cgs.value
    time_obs = time

    if kwargs['output_format'] == 'flux_density':
        frequency = kwargs['frequency']
        if isinstance(frequency, float):
            frequency = np.ones(len(time)) * frequency

        # convert to source frame time and frequency
        time = time * cc.day_to_s
        frequency, time = calc_kcorrected_properties(frequency=frequency, redshift=redshift, time=time)

        # interpolate properties onto observation times post tfb
        temp_func = interp1d(output.time_since_fb, y=output.photosphere_temperature)
        rad_func = interp1d(output.time_since_fb, y=output.photosphere_radius)

        temp = temp_func(time)
        photosphere = rad_func(time)

        flux_density = sed.blackbody_to_flux_density(temperature=temp, r_photosphere=photosphere,
                                                 dl=dl, frequency=frequency)
        return flux_density.to(uu.mJy).value
    else:
        lambda_observer_frame = kwargs.get('lambda_array', np.geomspace(100, 60000, 100))
        time_observer_frame = output.time_since_fb * (1. + redshift)

        frequency, time = calc_kcorrected_properties(frequency=lambda_to_nu(lambda_observer_frame),
                                                     redshift=redshift, time=time_observer_frame)
        fmjy = sed.blackbody_to_flux_density(temperature=output.photosphere_temperature,
                                             r_photosphere=output.photosphere_radius,
                                             frequency=frequency[:, None], dl=dl)
        fmjy = fmjy.T
        spectra = fmjy.to(uu.mJy).to(uu.erg / uu.cm ** 2 / uu.s / uu.Angstrom,
                                     equivalencies=uu.spectral_density(wav=lambda_observer_frame * uu.Angstrom))
        if kwargs['output_format'] == 'spectra':
            return namedtuple('output', ['time', 'lambdas', 'spectra'])(time=time_observer_frame,
                                                                          lambdas=lambda_observer_frame,
                                                                          spectra=spectra)
        else:
            return sed.get_correct_output_format_from_spectra(time=time_obs, time_eval=time_observer_frame / cc.day_to_s,
                                                              spectra=spectra, lambda_array=lambda_observer_frame,
                                                              **kwargs)

@citation_wrapper('https://arxiv.org/abs/2307.15121,https://ui.adsabs.harvard.edu/abs/2022arXiv220707136M/abstract')
def gaussianrise_cooling_envelope_bolometric(time, peak_time, sigma_t, mbh_6, stellar_mass, eta, alpha, beta, **kwargs):
    """
    Full lightcurve, with gaussian rise till fallback time and then the metzger tde model,
    bolometric version for fitting the bolometric lightcurve

    :param time: time in source frame in days
    :param mbh_6: mass of supermassive black hole in units of 10^6 solar mass
    :param stellar_mass: stellar mass in units of solar masses
    :param eta: SMBH feedback efficiency (typical range: etamin - 0.1)
    :param alpha: disk viscosity
    :param beta: TDE penetration factor (typical range: 1 - beta_max)
    :param kwargs: Additional parameters
    :return luminosity in ergs/s
    """
    output = _cooling_envelope(mbh_6, stellar_mass, eta, alpha, beta, **kwargs)
    kwargs['binding_energy_const'] = kwargs.get('binding_energy_const', 0.8)
    tfb_sf = calc_tfb(kwargs['binding_energy_const'], mbh_6, stellar_mass)  # source frame
    f1 = pm.gaussian_rise(time=tfb_sf, a_1=1, peak_time=peak_time * cc.day_to_s, sigma_t=sigma_t * cc.day_to_s)

    # get normalisation
    f2 = output.bolometric_luminosity[0]
    norm = f2/f1

    #evaluate giant array of bolometric luminosities
    tt_pre_fb = np.linspace(0, tfb_sf, 100)
    tt_post_fb = output.time_temp
    full_time = np.concatenate([tt_pre_fb, tt_post_fb])
    f1 = pm.gaussian_rise(time=tt_pre_fb, a_1=norm,
                          peak_time=peak_time * cc.day_to_s, sigma_t=sigma_t * cc.day_to_s)
    f2 = output.bolometric_luminosity
    full_lbol = np.concatenate([f1, f2])
    lbol_func = interp1d(full_time, y=full_lbol, fill_value='extrapolate')
    return lbol_func(time*cc.day_to_s)


@citation_wrapper('https://arxiv.org/abs/2307.15121,https://ui.adsabs.harvard.edu/abs/2022arXiv220707136M/abstract')
def gaussianrise_cooling_envelope(time, redshift, peak_time, sigma_t, mbh_6, stellar_mass, eta, alpha, beta, **kwargs):
    """
    Full lightcurve, with gaussian rise till fallback time and then the metzger tde model,
    photometric version where each band is fit/joint separately

    :param time: time in observer frame in days
    :param redshift: redshift
    :param mbh_6: mass of supermassive black hole in units of 10^6 solar mass
    :param stellar_mass: stellar mass in units of solar masses
    :param eta: SMBH feedback efficiency (typical range: etamin - 0.1)
    :param alpha: disk viscosity
    :param beta: TDE penetration factor (typical range: 1 - beta_max)
    :param kwargs: Additional parameters
    :param xi: Optional argument (default set to one) to change the point where lightcurve switches from Gaussian rise to cooling envelope.
        stitching_point = xi * tfb (where tfb is fallback time). So a xi=1 means the stitching point is at fallback time.
    :param frequency: Required if output_format is 'flux_density'.
        frequency to calculate - Must be same length as time array or a single number).
    :param bands: Required if output_format is 'magnitude' or 'flux'.
    :param output_format: 'flux_density', 'magnitude', 'flux'
    :param lambda_array: Optional argument to set your desired wavelength array (in Angstroms) to evaluate the SED on.
    :param cosmology: Cosmology to use for luminosity distance calculation. Defaults to Planck18. Must be a astropy.cosmology object.
    :return: set by output format - 'flux_density', 'magnitude', 'flux'
    """
    binding_energy_const = kwargs.get('binding_energy_const', 0.8)
    tfb_sf = calc_tfb(binding_energy_const, mbh_6, stellar_mass)  # source frame
    tfb_obf = tfb_sf * (1. + redshift)  # observer frame
    xi = kwargs.get('xi', 1.)
    output = _cooling_envelope(mbh_6, stellar_mass, eta, alpha, beta, **kwargs)
    cosmology = kwargs.get('cosmology', cosmo)
    dl = cosmology.luminosity_distance(redshift).cgs.value
    stitching_point = xi * tfb_obf

    # normalisation term in observer frame
    f1 = pm.gaussian_rise(time=stitching_point, a_1=1., peak_time=peak_time * cc.day_to_s, sigma_t=sigma_t * cc.day_to_s)

    if kwargs['output_format'] == 'flux_density':
        frequency = kwargs['frequency']
        if isinstance(frequency, float):
            frequency = np.ones(len(time)) * frequency

        # convert to source frame time and frequency
        frequency, time = calc_kcorrected_properties(frequency=frequency, redshift=redshift, time=time)
        unique_frequency = np.sort(np.unique(frequency))

        # source frame
        f2 = sed.blackbody_to_flux_density(temperature=output.photosphere_temperature[0],
                                           r_photosphere=output.photosphere_radius[0],
                                           dl=dl, frequency=unique_frequency).to(uu.mJy)
        norms = f2.value / f1
        norm_dict = dict(zip(unique_frequency, norms))

        # build flux density function for each frequency
        flux_den_interp_func = {}
        for freq in unique_frequency:
            tt_pre_fb = np.linspace(0, stitching_point / cc.day_to_s, 200) * cc.day_to_s
            tt_post_fb = xi * (output.time_temp * (1 + redshift))
            total_time = np.concatenate([tt_pre_fb, tt_post_fb])
            f1 = pm.gaussian_rise(time=tt_pre_fb, a_1=norm_dict[freq],
                                  peak_time=peak_time * cc.day_to_s, sigma_t=sigma_t * cc.day_to_s)
            f2 = sed.blackbody_to_flux_density(temperature=output.photosphere_temperature,
                                               r_photosphere=output.photosphere_radius,
                                               dl=dl, frequency=freq).to(uu.mJy)
            flux_den = np.concatenate([f1, f2.value])
            flux_den_interp_func[freq] = interp1d(total_time, flux_den, fill_value='extrapolate')

        # interpolate onto actual observed frequency and time values
        flux_density = []
        for freq, tt in zip(frequency, time):
            flux_density.append(flux_den_interp_func[freq](tt * cc.day_to_s))
        flux_density = flux_density * uu.mJy
        return flux_density.to(uu.mJy).value
    else:
        bands = kwargs['bands']
        if isinstance(bands, str):
            bands = [str(bands) for x in range(len(time))]

        unique_bands = np.unique(bands)
        temp_kwargs = kwargs.copy()
        temp_kwargs['bands'] = unique_bands
        f2 = cooling_envelope(time=0., redshift=redshift,
                              mbh_6=mbh_6, stellar_mass=stellar_mass, eta=eta, alpha=alpha, beta=beta,
                              **temp_kwargs)
        if kwargs['output_format'] == 'magnitude':
            # make the normalisation in fmjy to avoid magnitude normalisation problems
            _f2mjy = calc_flux_density_from_ABmag(f2).value
            norms = _f2mjy / f1
        else:
            norms = f2 / f1

        if isinstance(norms, float):
            norms = np.ones(len(time)) * norms
        norm_dict = dict(zip(unique_bands, norms))

        flux_den_interp_func = {}
        for band in unique_bands:
            tt_pre_fb = np.linspace(0, stitching_point / cc.day_to_s, 100) * cc.day_to_s
            tt_post_fb = output.time_temp * (1 + redshift)
            total_time = np.concatenate([tt_pre_fb, tt_post_fb])
            f1 = pm.gaussian_rise(time=tt_pre_fb, a_1=norm_dict[band],
                                  peak_time=peak_time * cc.day_to_s, sigma_t=sigma_t * cc.day_to_s)
            if kwargs['output_format'] == 'magnitude':
                f1 = calc_ABmag_from_flux_density(f1).value
            temp_kwargs = kwargs.copy()
            temp_kwargs['bands'] = band
            f2 = cooling_envelope(time=output.time_since_fb / cc.day_to_s, redshift=redshift,
                                  mbh_6=mbh_6, stellar_mass=stellar_mass, eta=eta, alpha=alpha, beta=beta,
                                  **temp_kwargs)
            flux_den = np.concatenate([f1, f2])
            flux_den_interp_func[band] = interp1d(total_time, flux_den, fill_value='extrapolate')

        # interpolate onto actual observed band and time values
        output = []
        for freq, tt in zip(bands, time):
            output.append(flux_den_interp_func[freq](tt * cc.day_to_s))
        return np.array(output)

@citation_wrapper('redback')
def tde_analytical_bolometric(time, l0, t_0_turn, **kwargs):
    """
    :param time: rest frame time in days
    :param l0: bolometric luminosity at 1 second in cgs
    :param t_0_turn: turn on time in days (after this time lbol decays as 5/3 powerlaw)
    :param interaction_process: Default is Diffusion.
            Can also be None in which case the output is just the raw engine luminosity
    :param kwargs: Must be all the kwargs required by the specific interaction_process
                e.g., for Diffusion: kappa, kappa_gamma, mej (solar masses), vej (km/s), temperature_floor
    :return: bolometric_luminosity
    """
    _interaction_process = kwargs.get("interaction_process", ip.Diffusion)
    lbol = _analytic_fallback(time=time, l0=l0, t_0=t_0_turn)
    if _interaction_process is not None:
        dense_resolution = kwargs.get("dense_resolution", 1000)
        dense_times = np.linspace(0, time[-1] + 100, dense_resolution)
        dense_lbols = _analytic_fallback(time=dense_times, l0=l0, t_0=t_0_turn)
        interaction_class = _interaction_process(time=time, dense_times=dense_times, luminosity=dense_lbols, **kwargs)
        lbol = interaction_class.new_luminosity
    return lbol

@citation_wrapper('redback')
def tde_analytical(time, redshift, l0, t_0_turn, **kwargs):
    """
    :param time: observer frame time in days
    :param l0: bolometric luminosity at 1 second in cgs
    :param t_0_turn: turn on time in days (after this time lbol decays as 5/3 powerlaw)
    :param kwargs: Must be all the kwargs required by the specific interaction_process
     e.g., for Diffusion TemperatureFloor: kappa, kappa_gamma, vej (km/s), temperature_floor
    :param interaction_process: Default is Diffusion.
            Can also be None in which case the output is just the raw engine luminosity
    :param photosphere: TemperatureFloor
    :param sed: CutoffBlackbody must have cutoff_wavelength in kwargs or it will default to 3000 Angstrom
    :param frequency: Required if output_format is 'flux_density'.
        frequency to calculate - Must be same length as time array or a single number).
    :param bands: Required if output_format is 'magnitude' or 'flux'.
    :param output_format: 'flux_density', 'magnitude', 'spectra', 'flux', 'sncosmo_source'
    :param lambda_array: Optional argument to set your desired wavelength array (in Angstroms) to evaluate the SED on.
    :param cosmology: Cosmology to use for luminosity distance calculation. Defaults to Planck18. Must be a astropy.cosmology object.
    :return: set by output format - 'flux_density', 'magnitude', 'spectra', 'flux', 'sncosmo_source'
    """
    kwargs['interaction_process'] = kwargs.get("interaction_process", ip.Diffusion)
    kwargs['photosphere'] = kwargs.get("photosphere", photosphere.TemperatureFloor)
    kwargs['sed'] = kwargs.get("sed", sed.CutoffBlackbody)
    cutoff_wavelength = kwargs.get('cutoff_wavelength', 3000)
    cosmology = kwargs.get('cosmology', cosmo)
    dl = cosmology.luminosity_distance(redshift).cgs.value

    if kwargs['output_format'] == 'flux_density':
        frequency = kwargs['frequency']
        frequency, time = calc_kcorrected_properties(frequency=frequency, redshift=redshift, time=time)
        lbol = tde_analytical_bolometric(time=time, l0=l0, t_0_turn=t_0_turn, **kwargs)
        photo = kwargs['photosphere'](time=time, luminosity=lbol, **kwargs)
        sed_1 = kwargs['sed'](time=time, temperature=photo.photosphere_temperature, r_photosphere=photo.r_photosphere,
                     frequency=frequency, luminosity_distance=dl, cutoff_wavelength=cutoff_wavelength, luminosity=lbol)

        flux_density = sed_1.flux_density
        flux_density = np.nan_to_num(flux_density)
        return flux_density.to(uu.mJy).value
    else:
        time_obs = time
        lambda_observer_frame = kwargs.get('lambda_array', np.geomspace(100, 60000, 100))
        time_temp = np.geomspace(0.1, 300, 200) # in days
        time_observer_frame = time_temp * (1. + redshift)
        frequency, time = calc_kcorrected_properties(frequency=lambda_to_nu(lambda_observer_frame),
                                                     redshift=redshift, time=time_observer_frame)
        lbol = tde_analytical_bolometric(time=time, l0=l0, t_0_turn=t_0_turn, **kwargs)
        photo = kwargs['photosphere'](time=time, luminosity=lbol, **kwargs)
        full_sed = np.zeros((len(time), len(frequency)))
        for ii in range(len(frequency)):
            ss = kwargs['sed'](time=time,temperature=photo.photosphere_temperature,
                                r_photosphere=photo.r_photosphere,frequency=frequency[ii],
                                luminosity_distance=dl, cutoff_wavelength=cutoff_wavelength, luminosity=lbol)
            full_sed[:, ii] = ss.flux_density.to(uu.mJy).value
        spectra = (full_sed * uu.mJy).to(uu.erg / uu.cm ** 2 / uu.s / uu.Angstrom,
                                     equivalencies=uu.spectral_density(wav=lambda_observer_frame * uu.Angstrom))
        if kwargs['output_format'] == 'spectra':
            return namedtuple('output', ['time', 'lambdas', 'spectra'])(time=time_observer_frame,
                                                                           lambdas=lambda_observer_frame,
                                                                           spectra=spectra)
        else:
            return sed.get_correct_output_format_from_spectra(time=time_obs, time_eval=time_observer_frame,
                                                              spectra=spectra, lambda_array=lambda_observer_frame,
                                                              **kwargs)

@citation_wrapper('https://ui.adsabs.harvard.edu/abs/2019ApJ...872..151M/abstract')
def tde_semianalytical():
    raise NotImplementedError("This model is not yet implemented.")<|MERGE_RESOLUTION|>--- conflicted
+++ resolved
@@ -153,13 +153,6 @@
                                    'SMBH_accretion_rate', 'time_temp', 'nulnu',
                                    'time_since_fb','tfb', 'lnu', 'envelope_radius', 'envelope_mass',
                                    'rtidal', 'rcirc', 'termination_time', 'termination_time_id'])
-<<<<<<< HEAD
-    # constraint_1 = np.min(np.where(Rv < Rcirc/2.))
-    constraint_1 = len(time_temp)
-    constraint_2 = np.min(np.where(Me < 0.0))
-    constraint = np.min([constraint_1, constraint_2])
-    constraint_1 = np.min(np.where(Rv < Rcirc/2.))
-=======
     try:
         constraint_1 = np.min(np.where(Rv < Rcirc/2.))
         constraint_2 = np.min(np.where(Me < 0.0))
@@ -167,7 +160,6 @@
         constraint_1 = len(time_temp)
         constraint_2 = len(time_temp)
     constraint = np.min([constraint_1, constraint_2])
->>>>>>> 4dc40328
     termination_time_id = np.min([constraint_1, constraint_2])
     nu = 6.0e14
     expon = 1. / (np.exp(cc.planck * nu / (cc.boltzmann_constant * Teff)) - 1.0)
@@ -188,14 +180,10 @@
     output.SMBH_accretion_rate = MdotBH[:constraint]
     output.time_temp = time_temp[:constraint]
     output.time_since_fb = output.time_temp - output.time_temp[0]
-<<<<<<< HEAD
-    output.termination_time = time_temp[termination_time_id] - tfb
-=======
     if constraint == len(time_temp):
         output.termination_time = time_temp[-1] - tfb
     else:
         output.termination_time = time_temp[termination_time_id] - tfb
->>>>>>> 4dc40328
     output.termination_time_id = termination_time_id
     output.tfb = tfb
     output.nulnu = nuLnu40[:constraint] * 1e40
