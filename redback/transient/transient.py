--- conflicted
+++ resolved
@@ -7,12 +7,7 @@
 import pandas as pd
 from typing import Union
 
-<<<<<<< HEAD
-from redback.get_data.directory import transient_directory_structure
-from redback.utils import bands_to_frequencies, bin_ttes, DataModeSwitch, logger
-=======
 import redback
->>>>>>> 4c1bc78f
 
 
 class Transient(object):
@@ -367,13 +362,8 @@
             indices = [b in self.active_bands for b in self.bands]
             filtered_x = self.x[indices]
             try:
-<<<<<<< HEAD
-                filtered_x_err = self.x_err[idxs]
+                filtered_x_err = self.x_err[indices]
             except (IndexError, TypeError):
-=======
-                filtered_x_err = self.x_err[indices]
-            except TypeError:
->>>>>>> 4c1bc78f
                 filtered_x_err = None
             filtered_y = self.y[indices]
             filtered_y_err = self.y_err[indices]
