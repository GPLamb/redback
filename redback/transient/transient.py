from __future__ import annotations

from typing import Union

import matplotlib
import numpy as np
import pandas as pd

import redback
from redback.plotting import \
<<<<<<< HEAD
    LuminosityPlotter, FluxDensityPlotter, IntegratedFluxPlotter, MagnitudePlotter, IntegratedFluxOpticalPlotter
from redback.model_library import all_models_dict
from collections import namedtuple
=======
    LuminosityPlotter, FluxDensityPlotter, IntegratedFluxPlotter, MagnitudePlotter, \
     IntegratedFluxOpticalPlotter, SpectrumPlotter

class Spectrum(object):
    def __init__(self, angstroms: np.ndarray, flux_density: np.ndarray, flux_density_err: np.ndarray,
                 time: str = None, name: str = '', **kwargs) -> None:
        """
        A class to store spectral data.

        :param angstroms: Wavelength in angstroms.
        :param flux_density: flux density in ergs/s/cm^2/angstrom.
        :param flux_density_err: flux density error in ergs/s/cm^2/angstrom.
        :param time: Time of the spectrum. Could be a phase or time since burst. Only used for plotting.
        :param name: Name of the spectrum.
        """

        self.angstroms = angstroms
        self.flux_density = flux_density
        self.flux_density_err = flux_density_err
        self.time = time
        self.name = name
        if self.time is None:
            self.plot_with_time_label = False
        else:
            self.plot_with_time_label = True
        self.directory_structure = redback.get_data.directory.spectrum_directory_structure(transient=name)
        self.data_mode = 'spectrum'

    @property
    def xlabel(self) -> str:
        """
        :return: xlabel used in plotting functions
        :rtype: str
        """
        return r'Wavelength [$\mathrm{\AA}$]'

    @property
    def ylabel(self) -> str:
        """
        :return: ylabel used in plotting functions
        :rtype: str
        """
        return r'Flux ($10^{-17}$ erg s$^{-1}$ cm$^{-2}$ $\mathrm{\AA}$)'

    def plot_data(self, axes: matplotlib.axes.Axes = None, filename: str = None, outdir: str = None, save: bool = True,
            show: bool = True, color: str = 'k', **kwargs) -> matplotlib.axes.Axes:
        """Plots the Transient data and returns Axes.

        :param axes: Matplotlib axes to plot the lightcurve into. Useful for user specific modifications to the plot.
        :param filename: Name of the file to be plotted in.
        :param outdir: The directory in which to save the file in.
        :param save: Whether to save the plot. (Default value = True)
        :param show: Whether to show the plot. (Default value = True)
        :param color: Color of the data.
        :param kwargs: Additional keyword arguments to pass in the Plotter methods.
        Available in the online documentation under at `redback.plotting.Plotter`.
        `print(Transient.plot_data.__doc__)` to see all options!
        :return: The axes with the plot.
        """

        plotter = SpectrumPlotter(spectrum=self, color=color, filename=filename, outdir=outdir, **kwargs)
        return plotter.plot_data(axes=axes, save=save, show=show)

    def plot_spectrum(
            self, model: callable, filename: str = None, outdir: str = None, axes: matplotlib.axes.Axes = None,
            save: bool = True, show: bool = True, random_models: int = 100, posterior: pd.DataFrame = None,
            model_kwargs: dict = None, **kwargs: None) -> matplotlib.axes.Axes:
        """
        :param model: The model used to plot the lightcurve.
        :param filename: The output filename. Otherwise, use default which starts with the name
                         attribute and ends with *lightcurve.png.
        :param axes: Axes to plot in if given.
        :param save:Whether to save the plot.
        :param show: Whether to show the plot.
        :param random_models: Number of random posterior samples plotted faintly. (Default value = 100)
        :param posterior: Posterior distribution to which to draw samples from. Is optional but must be given.
        :param outdir: Out directory in which to save the plot. Default is the current working directory.
        :param model_kwargs: Additional keyword arguments to be passed into the model.
        :param kwargs: Additional keyword arguments to pass in the Plotter methods.
        Available in the online documentation under at `redback.plotting.Plotter`.
        `print(Transient.plot_lightcurve.__doc__)` to see all options!
        :return: The axes.
        """
        plotter = SpectrumPlotter(
            spectrum=self, model=model, filename=filename, outdir=outdir,
            posterior=posterior, model_kwargs=model_kwargs, random_models=random_models, **kwargs)
        return plotter.plot_spectrum(axes=axes, save=save, show=show)

    def plot_residual(self, model: callable, filename: str = None, outdir: str = None, axes: matplotlib.axes.Axes = None,
                      save: bool = True, show: bool = True, posterior: pd.DataFrame = None,
                      model_kwargs: dict = None, **kwargs: None) -> matplotlib.axes.Axes:
        """
        :param model: The model used to plot the lightcurve.
        :param filename: The output filename. Otherwise, use default which starts with the name
                         attribute and ends with *lightcurve.png.
        :param axes: Axes to plot in if given.
        :param save:Whether to save the plot.
        :param show: Whether to show the plot.
        :param posterior: Posterior distribution to which to draw samples from. Is optional but must be given.
        :param outdir: Out directory in which to save the plot. Default is the current working directory.
        :param model_kwargs: Additional keyword arguments to be passed into the model.
        :param kwargs: Additional keyword arguments to pass in the Plotter methods.
        Available in the online documentation under at `redback.plotting.Plotter`.
        `print(Transient.plot_residual.__doc__)` to see all options!
        :return: The axes.
        """
        plotter = SpectrumPlotter(
            spectrum=self, model=model, filename=filename, outdir=outdir,
            posterior=posterior, model_kwargs=model_kwargs, **kwargs)
        return plotter.plot_residuals(axes=axes, save=save, show=show)
>>>>>>> 2dd740e3

class Transient(object):
    DATA_MODES = ['luminosity', 'flux', 'flux_density', 'magnitude', 'counts', 'ttes']
    _ATTRIBUTE_NAME_DICT = dict(luminosity="Lum50", flux="flux", flux_density="flux_density",
                                counts="counts", magnitude="magnitude")

    ylabel_dict = dict(luminosity=r'Luminosity [$10^{50}$ erg s$^{-1}$]',
                       magnitude=r'Magnitude',
                       flux=r'Flux [erg cm$^{-2}$ s$^{-1}$]',
                       flux_density=r'Flux density [mJy]',
                       counts=r'Counts')

    luminosity_data = redback.utils.DataModeSwitch('luminosity')
    flux_data = redback.utils.DataModeSwitch('flux')
    flux_density_data = redback.utils.DataModeSwitch('flux_density')
    magnitude_data = redback.utils.DataModeSwitch('magnitude')
    counts_data = redback.utils.DataModeSwitch('counts')
    tte_data = redback.utils.DataModeSwitch('ttes')

    def __init__(
            self, time: np.ndarray = None, time_err: np.ndarray = None, time_mjd: np.ndarray = None,
            time_mjd_err: np.ndarray = None, time_rest_frame: np.ndarray = None, time_rest_frame_err: np.ndarray = None,
            Lum50: np.ndarray = None, Lum50_err: np.ndarray = None, flux: np.ndarray = None,
            flux_err: np.ndarray = None, flux_density: np.ndarray = None, flux_density_err: np.ndarray = None,
            magnitude: np.ndarray = None, magnitude_err: np.ndarray = None, counts: np.ndarray = None,
            ttes: np.ndarray = None, bin_size: float = None, redshift: float = np.nan, data_mode: str = None,
            name: str = '', photon_index: float = np.nan, use_phase_model: bool = False,
            optical_data: bool = False, frequency: np.ndarray = None, system: np.ndarray = None, bands: np.ndarray = None,
            active_bands: Union[np.ndarray, str] = None, plotting_order: Union[np.ndarray, str] = None, **kwargs: None) -> None:
        """This is a general constructor for the Transient class. Note that you only need to give data corresponding to
        the data mode you are using. For luminosity data provide times in the rest frame, if using a phase model
        provide time in MJD, else use the default time (observer frame).

        :param time: Times in the observer frame.
        :type time: np.ndarray, optional
        :param time_err: Time errors in the observer frame.
        :type time_err: np.ndarray, optional
        :param time_mjd: Times in MJD. Used if using phase model.
        :type time_mjd: np.ndarray, optional
        :param time_mjd_err: Time errors in MJD. Used if using phase model.
        :type time_mjd_err: np.ndarray, optional
        :param time_rest_frame: Times in the rest frame. Used for luminosity data.
        :type time_rest_frame: np.ndarray, optional
        :param time_rest_frame_err: Time errors in the rest frame. Used for luminosity data.
        :type time_rest_frame_err: np.ndarray, optional
        :param Lum50: Luminosity values.
        :type Lum50: np.ndarray, optional
        :param Lum50_err: Luminosity error values.
        :type Lum50_err: np.ndarray, optional
        :param flux: Flux values.
        :type flux: np.ndarray, optional
        :param flux_err: Flux error values.
        :type flux_err: np.ndarray, optional
        :param flux_density: Flux density values.
        :type flux_density: np.ndarray, optional
        :param flux_density_err: Flux density error values.
        :type flux_density_err: np.ndarray, optional
        :param magnitude: Magnitude values for photometry data.
        :type magnitude: np.ndarray, optional
        :param magnitude_err: Magnitude error values for photometry data.
        :type magnitude_err: np.ndarray, optional
        :param counts: Counts for prompt data.
        :type counts: np.ndarray, optional
        :param ttes: Time-tagged events data for unbinned prompt data.
        :type ttes: np.ndarray, optional
        :param bin_size: Bin size for binning time-tagged event data.
        :type bin_size: float, optional
        :param redshift: Redshift value.
        :type redshift: float, optional
        :param data_mode: Data mode. Must be one from `Transient.DATA_MODES`.
        :type data_mode: str, optional
        :param name: Name of the transient.
        :type name: str, optional
        :param photon_index: Photon index value.
        :type photon_index: float, optional
        :param use_phase_model: Whether we are using a phase model.
        :type use_phase_model: bool, optional
        :param optical_data: Whether we are fitting optical data, useful for plotting.
        :type optical_data: bool, optional
        :param frequency: Array of band frequencies in photometry data.
        :type frequency: np.ndarray, optional
        :param system: System values.
        :type system: np.ndarray, optional
        :param bands: Band values.
        :type bands: np.ndarray, optional
        :param active_bands: List or array of active bands to be used in the analysis.
                             Use all available bands if 'all' is given.
        :type active_bands: Union[list, np.ndarray], optional
        :param plotting_order: Order in which to plot the bands/and how unique bands are stored.
        :type plotting_order: Union[np.ndarray, str], optional
        :param kwargs: Additional callables:
                       bands_to_frequency: Conversion function to convert a list of bands to frequencies.
                                           Use redback.utils.bands_to_frequency if not given.
                       bin_ttes: Binning function for time-tagged event data.
                                 Use redback.utils.bands_to_frequency if not given.
        :type kwargs: None, optional
        """
        self.bin_size = bin_size
        self.bin_ttes = kwargs.get("bin_ttes", redback.utils.bin_ttes)
        self.bands_to_frequency = kwargs.get("bands_to_frequency", redback.utils.bands_to_frequency)

        if data_mode == 'ttes':
            time, counts = self.bin_ttes(ttes, self.bin_size)

        self.time = time
        self.time_err = time_err
        self.time_mjd = time_mjd
        self.time_mjd_err = time_mjd_err
        self.time_rest_frame = time_rest_frame
        self.time_rest_frame_err = time_rest_frame_err

        self.Lum50 = Lum50
        self.Lum50_err = Lum50_err
        self.flux = flux
        self.flux_err = flux_err
        self.flux_density = flux_density
        self.flux_density_err = flux_density_err
        self.magnitude = magnitude
        self.magnitude_err = magnitude_err
        self.counts = counts
        self.counts_err = np.sqrt(counts) if counts is not None else None
        self.ttes = ttes

        self._frequency = None
        self._bands = None
        self.set_bands_and_frequency(bands=bands, frequency=frequency)
        self.system = system
        self.data_mode = data_mode
        self.active_bands = active_bands
        self.sncosmo_bands = redback.utils.sncosmo_bandname_from_band(self.bands)
        self.redshift = redshift
        self.name = name
        self.use_phase_model = use_phase_model
        self.optical_data = optical_data
        self.plotting_order = plotting_order

        self.meta_data = None
        self.photon_index = photon_index
        self.directory_structure = redback.get_data.directory.DirectoryStructure(
            directory_path=".", raw_file_path=".", processed_file_path=".")

    @staticmethod
    def load_data_generic(processed_file_path, data_mode="magnitude"):
        """Loads data from specified directory and file, and returns it as a tuple.

        :param processed_file_path: Path to the processed file to load
        :type processed_file_path: str
        :param data_mode: Name of the data mode.
                          Must be from ['magnitude', 'flux_density', 'all']. Default is magnitude.
        :type data_mode: str, optional

        :return: Six elements when querying magnitude or flux_density data, Eight for 'all'.
        :rtype: tuple
        """
        df = pd.read_csv(processed_file_path)
        time_days = np.array(df["time (days)"])
        time_mjd = np.array(df["time"])
        magnitude = np.array(df["magnitude"])
        magnitude_err = np.array(df["e_magnitude"])
        bands = np.array(df["band"])
        flux_density = np.array(df["flux_density(mjy)"])
        flux_density_err = np.array(df["flux_density_error"])
        if data_mode == "magnitude":
            return time_days, time_mjd, magnitude, magnitude_err, bands
        elif data_mode == "flux_density":
            return time_days, time_mjd, flux_density, flux_density_err, bands
        elif data_mode == "all":
            return time_days, time_mjd, flux_density, flux_density_err, magnitude, magnitude_err, bands

    @classmethod
    def from_lasair_data(
            cls, name: str, data_mode: str = "magnitude", active_bands: Union[np.ndarray, str] = 'all',
            use_phase_model: bool = False, plotting_order: Union[np.ndarray, str] = None) -> Transient:
        """Constructor method to built object from LASAIR data.

        :param name: Name of the transient.
        :type name: str
        :param data_mode: Data mode used. Must be from `OpticalTransient.DATA_MODES`. Default is magnitude.
        :type data_mode: str, optional
        :param active_bands: Sets active bands based on array given.
                             If argument is 'all', all unique bands in `self.bands` will be used.
        :type active_bands: Union[np.ndarray, str]
        :param plotting_order: Order in which to plot the bands/and how unique bands are stored.
        :type plotting_order: Union[np.ndarray, str], optional
        :param use_phase_model: Whether to use a phase model.
        :type use_phase_model: bool, optional

        :return: A class instance.
        :rtype: OpticalTransient
        """
        if cls.__name__ == "TDE":
            transient_type = "tidal_disruption_event"
        else:
            transient_type = cls.__name__.lower()
        directory_structure = redback.get_data.directory.lasair_directory_structure(
            transient=name, transient_type=transient_type)
        df = pd.read_csv(directory_structure.processed_file_path)
        time_days = np.array(df["time (days)"])
        time_mjd = np.array(df["time"])
        magnitude = np.array(df["magnitude"])
        magnitude_err = np.array(df["e_magnitude"])
        bands = np.array(df["band"])
        flux = np.array(df["flux(erg/cm2/s)"])
        flux_err = np.array(df["flux_error"])
        flux_density = np.array(df["flux_density(mjy)"])
        flux_density_err = np.array(df["flux_density_error"])
        return cls(name=name, data_mode=data_mode, time=time_days, time_err=None, time_mjd=time_mjd,
                   flux_density=flux_density, flux_density_err=flux_density_err, magnitude=magnitude,
                   magnitude_err=magnitude_err, flux=flux, flux_err=flux_err, bands=bands, active_bands=active_bands,
                   use_phase_model=use_phase_model, optical_data=True, plotting_order=plotting_order)

    @classmethod
    def from_simulated_optical_data(
            cls, name: str, data_mode: str = "magnitude", active_bands: Union[np.ndarray, str] = 'all',
            plotting_order: Union[np.ndarray, str] = None, use_phase_model: bool = False) -> Transient:
        """Constructor method to built object from SimulatedOpticalTransient.

        :param name: Name of the transient.
        :type name: str
        :param data_mode: Data mode used. Must be from `OpticalTransient.DATA_MODES`. Default is magnitude.
        :type data_mode: str, optional
        :param active_bands: Sets active bands based on array given.
                             If argument is 'all', all unique bands in `self.bands` will be used.
        :type active_bands: Union[np.ndarray, str]
        :param plotting_order: Order in which to plot the bands/and how unique bands are stored.
        :type plotting_order: Union[np.ndarray, str], optional
        :param use_phase_model: Whether to use a phase model.
        :type use_phase_model: bool, optional

        :return: A class instance.
        :rtype: OpticalTransient
        """
        path = "simulated/" + name + ".csv"
        df = pd.read_csv(path)
        df = df[df.detected != 0]
        time_days = np.array(df["time (days)"])
        time_mjd = np.array(df["time"])
        magnitude = np.array(df["magnitude"])
        magnitude_err = np.array(df["e_magnitude"])
        bands = np.array(df["band"])
        flux = np.array(df["flux(erg/cm2/s)"])
        flux_err = np.array(df["flux_error"])
        flux_density = np.array(df["flux_density(mjy)"])
        flux_density_err = np.array(df["flux_density_error"])
        return cls(name=name, data_mode=data_mode, time=time_days, time_err=None, time_mjd=time_mjd,
                   flux_density=flux_density, flux_density_err=flux_density_err, magnitude=magnitude,
                   magnitude_err=magnitude_err, flux=flux, flux_err=flux_err, bands=bands, active_bands=active_bands,
                   use_phase_model=use_phase_model, optical_data=True, plotting_order=plotting_order)

    @property
    def _time_attribute_name(self) -> str:
        if self.luminosity_data:
            return "time_rest_frame"
        elif self.use_phase_model:
            return "time_mjd"
        return "time"

    @property
    def _time_err_attribute_name(self) -> str:
        return self._time_attribute_name + "_err"

    @property
    def _y_attribute_name(self) -> str:
        return self._ATTRIBUTE_NAME_DICT[self.data_mode]

    @property
    def _y_err_attribute_name(self) -> str:
        return self._ATTRIBUTE_NAME_DICT[self.data_mode] + "_err"

    @property
    def x(self) -> np.ndarray:
        """
        :return: The time values given the active data mode.
        :rtype: np.ndarray
        """
        return getattr(self, self._time_attribute_name)

    @x.setter
    def x(self, x: np.ndarray) -> None:
        """Sets the time values for the active data mode.
        :param x: The desired time values.
        :type x: np.ndarray
        """
        setattr(self, self._time_attribute_name, x)

    @property
    def x_err(self) -> np.ndarray:
        """
        :return: The time error values given the active data mode.
        :rtype: np.ndarray
        """
        return getattr(self, self._time_err_attribute_name)

    @x_err.setter
    def x_err(self, x_err: np.ndarray) -> None:
        """Sets the time error values for the active data mode.
        :param x_err: The desired time error values.
        :type x_err: np.ndarray
        """
        setattr(self, self._time_err_attribute_name, x_err)

    @property
    def y(self) -> np.ndarray:
        """
        :return: The y values given the active data mode.
        :rtype: np.ndarray
        """

        return getattr(self, self._y_attribute_name)

    @y.setter
    def y(self, y: np.ndarray) -> None:
        """Sets the y values for the active data mode.
        :param y: The desired y values.
        :type y: np.ndarray
        """
        setattr(self, self._y_attribute_name, y)

    @property
    def y_err(self) -> np.ndarray:
        """
        :return: The y error values given the active data mode.
        :rtype: np.ndarray
        """
        return getattr(self, self._y_err_attribute_name)

    @y_err.setter
    def y_err(self, y_err: np.ndarray) -> None:
        """Sets the y error values for the active data mode.
        :param y_err: The desired y error values.
        :type y_err: np.ndarray
        """
        setattr(self, self._y_err_attribute_name, y_err)

    @property
    def data_mode(self) -> str:
        """
        :return: The currently active data mode (one in `Transient.DATA_MODES`).
        :rtype: str
        """
        return self._data_mode

    @data_mode.setter
    def data_mode(self, data_mode: str) -> None:
        """
        :param data_mode: One of the data modes in `Transient.DATA_MODES`.
        :type data_mode: str
        """
        if data_mode in self.DATA_MODES or data_mode is None:
            self._data_mode = data_mode
        else:
            raise ValueError("Unknown data mode.")

    @property
    def xlabel(self) -> str:
        """
        :return: xlabel used in plotting functions
        :rtype: str
        """
        if self.use_phase_model:
            return r"Time [MJD]"
        else:
            return r"Time since burst [days]"

    @property
    def ylabel(self) -> str:
        """
        :return: ylabel used in plotting functions
        :rtype: str
        """
        try:
            return self.ylabel_dict[self.data_mode]
        except KeyError:
            raise ValueError("No data mode specified")

    def set_bands_and_frequency(
            self, bands: Union[None, list, np.ndarray], frequency: Union[None, list, np.ndarray]):
        """Sets bands and frequencies at the same time to keep the logic consistent. If both are given use those values.
        If only frequencies are given, use them also as band names.
        If only bands are given, try to convert them to frequencies.

        :param bands: The bands, e.g. ['g', 'i'].
        :type bands: Union[None, list, np.ndarray]
        :param frequency: The frequencies associated with the bands i.e., the effective frequency.
        :type frequency: Union[None, list, np.ndarray]
        """
        if (bands is None and frequency is None) or (bands is not None and frequency is not None):
            self._bands = bands
            self._frequency = frequency
        elif bands is None and frequency is not None:
            self._frequency = frequency
            self._bands = self.frequency
        elif bands is not None and frequency is None:
            self._bands = bands
            self._frequency = self.bands_to_frequency(self.bands)

    @property
    def frequency(self) -> np.ndarray:
        """
        :return: Used band frequencies
        :rtype: np.ndarray
        """
        return self._frequency

    @frequency.setter
    def frequency(self, frequency: np.ndarray) -> None:
        """
        :param frequency: Set band frequencies if an array is given. Otherwise, convert bands to frequencies.
        :type frequency: np.ndarray
        """
        self.set_bands_and_frequency(bands=self.bands, frequency=frequency)

    @property
    def bands(self) -> Union[list, None, np.ndarray]:
        return self._bands

    @bands.setter
    def bands(self, bands: Union[list, None, np.ndarray]):
        self.set_bands_and_frequency(bands=bands, frequency=self.frequency)

    @property
    def filtered_frequencies(self) -> np.array:
        """
        :return: The frequencies only associated with the active bands.
        :rtype: np.ndarray
        """
        return self.frequency[self.filtered_indices]

    @property
    def filtered_sncosmo_bands(self) -> np.array:
        """
        :return: The sncosmo bands only associated with the active bands.
        :rtype: np.ndarray
        """
        return self.sncosmo_bands[self.filtered_indices]

    @property
    def filtered_bands(self) -> np.array:
        """
        :return: The band names only associated with the active bands.
        :rtype: np.ndarray
        """
        return self.bands[self.filtered_indices]

    @property
    def active_bands(self) -> list:
        """
        :return: List of active bands used.
        :rtype list:
        """
        return self._active_bands

    @active_bands.setter
    def active_bands(self, active_bands: Union[list, str, None]) -> None:
        """
        :param active_bands: Sets active bands based on list given.
                             If argument is 'all', all unique bands in `self.bands` will be used.
        :type active_bands: Union[list, str]
        """
        if str(active_bands) == 'all':
            self._active_bands = list(np.unique(self.bands))
        else:
            self._active_bands = active_bands

    @property
    def filtered_indices(self) -> Union[list, None]:
        """
        :return: The list indices in `bands` associated with the active bands.
        :rtype: Union[list, None]
        """
        if self.bands is None:
            return list(np.arange(len(self.x)))
        return [b in self.active_bands for b in self.bands]

    def get_filtered_data(self) -> tuple:
        """Used to filter flux density, photometry or integrated flux data, so we only use data that is using the active bands.
        :return: A tuple with the filtered data. Format is (x, x_err, y, y_err)
        :rtype: tuple
        """
        if any([self.flux_data, self.magnitude_data, self.flux_density_data]):
            filtered_x = self.x[self.filtered_indices]
            try:
                filtered_x_err = self.x_err[self.filtered_indices]
            except (IndexError, TypeError):
                filtered_x_err = None
            filtered_y = self.y[self.filtered_indices]
            filtered_y_err = self.y_err[self.filtered_indices]
            return filtered_x, filtered_x_err, filtered_y, filtered_y_err
        else:
            raise ValueError(f"Transient needs to be in flux density, magnitude or flux data mode, "
                             f"but is in {self.data_mode} instead.")

    @property
    def unique_bands(self) -> np.ndarray:
        """
        :return: All bands that we get from the data, eliminating all duplicates.
        :rtype: np.ndarray
        """
        if self.plotting_order is not None:
            return self.plotting_order
        else:
            return np.unique(self.bands)

    @property
    def unique_frequencies(self) -> np.ndarray:
        """
        :return: All frequencies that we get from the data, eliminating all duplicates.
        :rtype: np.ndarray
        """
        try:
            if isinstance(self.unique_bands[0], (float, int)):
                return self.unique_bands
        except (TypeError, IndexError):
            pass
        return self.bands_to_frequency(self.unique_bands)

    @property
    def list_of_band_indices(self) -> list:
        """
        :return: Indices that map between bands in the data and the unique bands we obtain.
        :rtype: list
        """
        return [np.where(self.bands == np.array(b))[0] for b in self.unique_bands]

    @property
    def default_filters(self) -> list:
        """
        :return: Default list of filters to use.
        :rtype: list
        """
        return ["g", "r", "i", "z", "y", "J", "H", "K"]

    @staticmethod
    def get_colors(filters: Union[np.ndarray, list]) -> matplotlib.colors.Colormap:
        """
        :param filters: Array of list of filters to use in the plot.
        :type filters: Union[np.ndarray, list]
        :return: Colormap with one color for each filter.
        :rtype: matplotlib.colors.Colormap
        """
        return matplotlib.cm.rainbow(np.linspace(0, 1, len(filters)))

    def plot_data(self, axes: matplotlib.axes.Axes = None, filename: str = None, outdir: str = None, save: bool = True,
            show: bool = True, plot_others: bool = True, color: str = 'k', **kwargs) -> matplotlib.axes.Axes:
        """Plots the Transient data and returns Axes.

        :param axes: Matplotlib axes to plot the lightcurve into. Useful for user specific modifications to the plot.
        :param filename: Name of the file to be plotted in.
        :param outdir: The directory in which to save the file in.
        :param save: Whether to save the plot. (Default value = True)
        :param show: Whether to show the plot. (Default value = True)
        :param plot_others: Whether to plot inactive bands. (Default value = True)
        :param color: Color of the data.
        :param kwargs: Additional keyword arguments to pass in the Plotter methods.
        Available in the online documentation under at `redback.plotting.Plotter`.
        `print(Transient.plot_data.__doc__)` to see all options!
        :return: The axes with the plot.
        """

        if self.flux_data:
            if self.optical_data:
                plotter = IntegratedFluxOpticalPlotter(transient=self, color=color, filename=filename, outdir=outdir,
                                       plot_others=plot_others, **kwargs)
            else:
                plotter = IntegratedFluxPlotter(transient=self, color=color, filename=filename, outdir=outdir, **kwargs)
        elif self.luminosity_data:
            plotter = LuminosityPlotter(transient=self, color=color, filename=filename, outdir=outdir, **kwargs)
        elif self.flux_density_data:
            plotter = FluxDensityPlotter(transient=self, color=color, filename=filename, outdir=outdir,
                                         plot_others=plot_others, **kwargs)
        elif self.magnitude_data:
            plotter = MagnitudePlotter(transient=self, color=color, filename=filename, outdir=outdir,
                                       plot_others=plot_others, **kwargs)
        else:
            return axes
        return plotter.plot_data(axes=axes, save=save, show=show)

    def plot_multiband(
            self, figure: matplotlib.figure.Figure = None, axes: matplotlib.axes.Axes = None, filename: str = None,
            outdir: str = None, ncols: int = 2, save: bool = True, show: bool = True,
            nrows: int = None, figsize: tuple = None, filters: list = None, **kwargs: None) \
            -> matplotlib.axes.Axes:
        """
        :param figure: Figure can be given if defaults are not satisfying.
        :param axes: Axes can be given if defaults are not satisfying.
        :param filename: Name of the file to be plotted in.
        :param outdir: The directory in which to save the file in.
        :param save: Whether to save the plot. (Default value = True)
        :param show: Whether to show the plot. (Default value = True)
        :param ncols: Number of columns to use on the plot. Default is 2.
        :param nrows: Number of rows to use on the plot. If None are given this will
                      be inferred from ncols and the number of filters.
        :param figsize: Size of the figure. A default based on ncols and nrows will be used if None is given.
        :param filters: Which bands to plot. Will use default filters if None is given.
        :param kwargs: Additional keyword arguments to pass in the Plotter methods.
        Available in the online documentation under at `redback.plotting.Plotter`.
        `print(Transient.plot_multiband.__doc__)` to see all options!
        :return: The axes.
        """
        if self.data_mode not in ['flux_density', 'magnitude', 'flux']:
            raise ValueError(
                f'You cannot plot multiband data with {self.data_mode} data mode . Why are you doing this?')
        if self.magnitude_data:
            plotter = MagnitudePlotter(transient=self, filters=filters, filename=filename, outdir=outdir, nrows=nrows,
                                       ncols=ncols, figsize=figsize, **kwargs)
        elif self.flux_density_data:
            plotter = FluxDensityPlotter(transient=self, filters=filters, filename=filename, outdir=outdir, nrows=nrows,
                                         ncols=ncols, figsize=figsize, **kwargs)
        elif self.flux_data:
            plotter = IntegratedFluxOpticalPlotter(transient=self, filters=filters, filename=filename, outdir=outdir,
                                                   nrows=nrows, ncols=ncols, figsize=figsize, **kwargs)
        else:
            return
        return plotter.plot_multiband(figure=figure, axes=axes, save=save, show=show)

    def plot_lightcurve(
            self, model: callable, filename: str = None, outdir: str = None, axes: matplotlib.axes.Axes = None,
            save: bool = True, show: bool = True, random_models: int = 100, posterior: pd.DataFrame = None,
            model_kwargs: dict = None, **kwargs: None) -> matplotlib.axes.Axes:
        """
        :param model: The model used to plot the lightcurve.
        :param filename: The output filename. Otherwise, use default which starts with the name
                         attribute and ends with *lightcurve.png.
        :param axes: Axes to plot in if given.
        :param save:Whether to save the plot.
        :param show: Whether to show the plot.
        :param random_models: Number of random posterior samples plotted faintly. (Default value = 100)
        :param posterior: Posterior distribution to which to draw samples from. Is optional but must be given.
        :param outdir: Out directory in which to save the plot. Default is the current working directory.
        :param model_kwargs: Additional keyword arguments to be passed into the model.
        :param kwargs: Additional keyword arguments to pass in the Plotter methods.
        Available in the online documentation under at `redback.plotting.Plotter`.
        `print(Transient.plot_lightcurve.__doc__)` to see all options!
        :return: The axes.
        """
        if self.flux_data:
            if self.optical_data:
                plotter = IntegratedFluxOpticalPlotter(
                    transient=self, model=model, filename=filename, outdir=outdir,
                    posterior=posterior, model_kwargs=model_kwargs, random_models=random_models, **kwargs)
            else:
                plotter = IntegratedFluxPlotter(
                    transient=self, model=model, filename=filename, outdir=outdir,
                    posterior=posterior, model_kwargs=model_kwargs, random_models=random_models, **kwargs)
        elif self.luminosity_data:
            plotter = LuminosityPlotter(
                transient=self, model=model, filename=filename, outdir=outdir,
                posterior=posterior, model_kwargs=model_kwargs, random_models=random_models, **kwargs)
        elif self.flux_density_data:
            plotter = FluxDensityPlotter(
                transient=self, model=model, filename=filename, outdir=outdir,
                posterior=posterior, model_kwargs=model_kwargs, random_models=random_models, **kwargs)
        elif self.magnitude_data:
            plotter = MagnitudePlotter(
                transient=self, model=model, filename=filename, outdir=outdir,
                posterior=posterior, model_kwargs=model_kwargs, random_models=random_models, **kwargs)
        else:
            return axes
        return plotter.plot_lightcurve(axes=axes, save=save, show=show)

    def plot_residual(self, model: callable, filename: str = None, outdir: str = None, axes: matplotlib.axes.Axes = None,
                      save: bool = True, show: bool = True, posterior: pd.DataFrame = None,
                      model_kwargs: dict = None, **kwargs: None) -> matplotlib.axes.Axes:
        """
        :param model: The model used to plot the lightcurve.
        :param filename: The output filename. Otherwise, use default which starts with the name
                         attribute and ends with *lightcurve.png.
        :param axes: Axes to plot in if given.
        :param save:Whether to save the plot.
        :param show: Whether to show the plot.
        :param posterior: Posterior distribution to which to draw samples from. Is optional but must be given.
        :param outdir: Out directory in which to save the plot. Default is the current working directory.
        :param model_kwargs: Additional keyword arguments to be passed into the model.
        :param kwargs: Additional keyword arguments to pass in the Plotter methods.
        Available in the online documentation under at `redback.plotting.Plotter`.
        `print(Transient.plot_residual.__doc__)` to see all options!
        :return: The axes.
        """
        if self.flux_data:
            plotter = IntegratedFluxPlotter(
                transient=self, model=model, filename=filename, outdir=outdir,
                posterior=posterior, model_kwargs=model_kwargs, **kwargs)
        elif self.luminosity_data:
            plotter = LuminosityPlotter(
                transient=self, model=model, filename=filename, outdir=outdir,
                posterior=posterior, model_kwargs=model_kwargs, **kwargs)
        else:
            raise ValueError("Residual plotting not implemented for this data mode")
        return plotter.plot_residuals(axes=axes, save=save, show=show)


    def fit_gp(self, mean_model, kernel, prior=None, use_frequency=True):
        """
        Fit a GP to the data using george and scipy minimization.

        :param mean_model: Mean model to use in the GP fit. Can be a string to refer to a redback model, a callable, or None
        :param kernel: George GP to use. User must ensure this is set up correctly.
        :param prior: Prior to use when fitting with a mean model.
        :param use_frequency: Whether to use the effective frequency in a 2D GP fit. Cannot be used with most mean models.
        :return: Named tuple with George GP object and additional useful data.
        """
        import george
        import george.kernels as kernels
        import scipy.optimize as op
        from bilby.core.likelihood import function_to_george_mean_model

        output = namedtuple("gp_out", ["gp", "scaled_y", "y_scaler"])
        x, x_err, y, y_err = self.get_filtered_data()
        redback.utils.logger.info("Rescaling data for GP fitting.")
        gp_y_err = y_err / np.max(y)
        gp_y = y / np.max(y)
        output.scaled_y = gp_y
        output.y_scaler = np.max(y)

        def nll(p):
            gp.set_parameter_vector(p)
            ll = gp.log_likelihood(gp_y, quiet=True)
            return -ll if np.isfinite(ll) else 1e25

        def grad_nll(p):
            gp.set_parameter_vector(p)
            return -gp.grad_log_likelihood(gp_y, quiet=True)

        if use_frequency:
            redback.utils.logger.info("Using frequencies and time in the GP fit.")
            redback.utils.logger.info("Kernel used: " + str(kernel))
            redback.utils.logger.info("Ensure that the kernel is set up correctly for 2D GP.")
            redback.utils.logger.info("You will be returned a single GP object with frequency as a parameter")
            freqs = self.filtered_frequencies
            X = np.column_stack((freqs, x))
        else:
            redback.utils.logger.info("Using time in the GP fit.")
            redback.utils.logger.info("Kernel used: " + str(kernel))
            redback.utils.logger.info("Ensure that the kernel is set up correctly for 1D GP.")
            redback.utils.logger.info("You will be returned a GP object unique to a band/frequency"
                                      "in the data if working with multiband data")
            X = x

        if mean_model is None:
            redback.utils.logger.info("Mean model not given, fitting GP with no mean model.")
            gp = george.GP(kernel)
            gp.compute(X, gp_y_err)
            p0 = gp.get_parameter_vector()
            results = op.minimize(nll, p0, jac=grad_nll)
            gp.set_parameter_vector(results.x)
            redback.utils.logger.info(f"GP final loglikelihood: {gp.log_likelihood(y)}")
            redback.utils.logger.info(f"GP final parameters: {gp.get_parameter_dict()}")
        else:
            if isinstance(mean_model, str):
                mean_model_func = all_models_dict[mean_model]
                redback.utils.logger.info("Using inbuilt redback function {} as a mean model.".format(mean_model))
                if prior is None:
                    redback.utils.logger.warning("No prior given for mean model. Using default prior.")
                    prior = redback.priors.get_priors(mean_model)
            else:
                mean_model_func = mean_model
                redback.utils.logger.info("Using user-defined python function as a mean model.")

            if prior is None:
                redback.utils.logger.warning("Prior must be specified for GP fit with a mean model")
                raise ValueError("No prior specified")

            redback.utils.logger.info("Setting up GP version of mean model")
            mean_model_class = function_to_george_mean_model(mean_model_func)
            mm = mean_model_class(**prior.sample())
            gp = george.GP(kernel, mean=mm, fit_mean=True)
            gp.compute(X, gp_y_err)
            p0 = gp.get_parameter_vector()
            results = op.minimize(nll, p0)
            gp.set_parameter_vector(results.x)
            redback.utils.logger.info(f"GP final loglikelihood: {gp.log_likelihood(y)}")
            redback.utils.logger.info(f"GP final parameters: {gp.get_parameter_dict()}")
        output.gp_dict = gp
        return output



    def plot_multiband_lightcurve(
            self, model: callable, filename: str = None, outdir: str = None,
            figure: matplotlib.figure.Figure = None, axes: matplotlib.axes.Axes = None,
            save: bool = True, show: bool = True, random_models: int = 100, posterior: pd.DataFrame = None,
            model_kwargs: dict = None, **kwargs: object) -> matplotlib.axes.Axes:
        """
        :param model: The model used to plot the lightcurve.
        :param filename: The output filename. Otherwise, use default which starts with the name
                         attribute and ends with *lightcurve.png.
        :param figure: Figure can be given if defaults are not satisfying.
        :param axes: Axes to plot in if given.
        :param save:Whether to save the plot.
        :param show: Whether to show the plot.
        :param random_models: Number of random posterior samples plotted faintly. (Default value = 100)
        :param posterior: Posterior distribution to which to draw samples from. Is optional but must be given.
        :param outdir: Out directory in which to save the plot. Default is the current working directory.
        :param model_kwargs: Additional keyword arguments to be passed into the model.
        :param kwargs: Additional keyword arguments to pass in the Plotter methods.
        Available in the online documentation under at `redback.plotting.Plotter`.
        `print(Transient.plot_multiband_lightcurve.__doc__)` to see all options!

        :return: The axes.
        """
        if self.data_mode not in ['flux_density', 'magnitude', 'flux']:
            raise ValueError(
                f'You cannot plot multiband data with {self.data_mode} data mode . Why are you doing this?')
        if self.magnitude_data:
            plotter = MagnitudePlotter(
                transient=self, model=model, filename=filename, outdir=outdir,
                posterior=posterior, model_kwargs=model_kwargs, random_models=random_models, **kwargs)
        elif self.flux_data:
            plotter = IntegratedFluxOpticalPlotter(transient=self, model=model, filename=filename, outdir=outdir,
                posterior=posterior, model_kwargs=model_kwargs, random_models=random_models, **kwargs)
        elif self.flux_density_data:
            plotter = FluxDensityPlotter(
                transient=self, model=model, filename=filename, outdir=outdir,
                posterior=posterior, model_kwargs=model_kwargs, random_models=random_models, **kwargs)
        else:
            return
        return plotter.plot_multiband_lightcurve(figure=figure, axes=axes, save=save, show=show)

    _formatted_kwargs_options = redback.plotting.Plotter.keyword_docstring
    plot_data.__doc__ = plot_data.__doc__.replace(
        "`print(Transient.plot_data.__doc__)` to see all options!", _formatted_kwargs_options)
    plot_multiband.__doc__ = plot_multiband.__doc__.replace(
        "`print(Transient.plot_multiband.__doc__)` to see all options!", _formatted_kwargs_options)
    plot_lightcurve.__doc__ = plot_lightcurve.__doc__.replace(
        "`print(Transient.plot_lightcurve.__doc__)` to see all options!", _formatted_kwargs_options)
    plot_multiband_lightcurve.__doc__ = plot_multiband_lightcurve.__doc__.replace(
        "`print(Transient.plot_multiband_lightcurve.__doc__)` to see all options!", _formatted_kwargs_options)
    plot_residual.__doc__ = plot_residual.__doc__.replace(
        "`print(Transient.plot_residual.__doc__)` to see all options!", _formatted_kwargs_options)


class OpticalTransient(Transient):
    DATA_MODES = ['flux', 'flux_density', 'magnitude', 'luminosity']

    @staticmethod
    def load_data(processed_file_path, data_mode="magnitude"):
        """Loads data from specified directory and file, and returns it as a tuple.

        :param processed_file_path: Path to the processed file to load
        :type processed_file_path: str
        :param data_mode: Name of the data mode.
                          Must be from ['magnitude', 'flux_density', 'all']. Default is magnitude.
        :type data_mode: str, optional

        :return: Six elements when querying magnitude or flux_density data, Eight for 'all'
        :rtype: tuple
        """
        df = pd.read_csv(processed_file_path)
        time_days = np.array(df["time (days)"])
        time_mjd = np.array(df["time"])
        magnitude = np.array(df["magnitude"])
        magnitude_err = np.array(df["e_magnitude"])
        bands = np.array(df["band"])
        system = np.array(df["system"])
        flux_density = np.array(df["flux_density(mjy)"])
        flux_density_err = np.array(df["flux_density_error"])
        flux = np.array(df["flux(erg/cm2/s)"])
        flux_err = np.array(df['flux_error'])
        if data_mode == "magnitude":
            return time_days, time_mjd, magnitude, magnitude_err, bands, system
        elif data_mode == "flux_density":
            return time_days, time_mjd, flux_density, flux_density_err, bands, system
        elif data_mode == "flux":
            return time_days, time_mjd, flux, flux_err, bands, system
        elif data_mode == "all":
            return time_days, time_mjd, flux_density, flux_density_err, \
                   magnitude, magnitude_err, flux, flux_err, bands, system

    def __init__(
            self, name: str, data_mode: str = 'magnitude', time: np.ndarray = None, time_err: np.ndarray = None,
            time_mjd: np.ndarray = None, time_mjd_err: np.ndarray = None, time_rest_frame: np.ndarray = None,
            time_rest_frame_err: np.ndarray = None, Lum50: np.ndarray = None, Lum50_err: np.ndarray = None,
            flux: np.ndarray = None, flux_err: np.ndarray = None, flux_density: np.ndarray = None,
            flux_density_err: np.ndarray = None, magnitude: np.ndarray = None, magnitude_err: np.ndarray = None,
            redshift: float = np.nan, photon_index: float = np.nan, frequency: np.ndarray = None,
            bands: np.ndarray = None, system: np.ndarray = None, active_bands: Union[np.ndarray, str] = 'all',
            plotting_order: Union[np.ndarray, str] = None, use_phase_model: bool = False,
            optical_data:bool = True, **kwargs: None) -> None:
        """This is a general constructor for the Transient class. Note that you only need to give data corresponding to
        the data mode you are using. For luminosity data provide times in the rest frame, if using a phase model
        provide time in MJD, else use the default time (observer frame).

        :param name: Name of the transient.
        :type name: str
        :param data_mode: Data mode. Must be one from `OpticalTransient.DATA_MODES`.
        :type data_mode: str, optional
        :param time: Times in the observer frame.
        :type time: np.ndarray, optional
        :param time_err: Time errors in the observer frame.
        :type time_err: np.ndarray, optional
        :param time_mjd: Times in MJD. Used if using phase model.
        :type time_mjd: np.ndarray, optional
        :param time_mjd_err: Time errors in MJD. Used if using phase model.
        :type time_mjd_err: np.ndarray, optional
        :param time_rest_frame: Times in the rest frame. Used for luminosity data.
        :type time_rest_frame: np.ndarray, optional
        :param time_rest_frame_err: Time errors in the rest frame. Used for luminosity data.
        :type time_rest_frame_err: np.ndarray, optional
        :param Lum50: Luminosity values.
        :type Lum50: np.ndarray, optional
        :param Lum50_err: Luminosity error values.
        :type Lum50_err: np.ndarray, optional
        :param flux: Flux values.
        :type flux: np.ndarray, optional
        :param flux_err: Flux error values.
        :type flux_err: np.ndarray, optional
        :param flux_density: Flux density values.
        :type flux_density: np.ndarray, optional
        :param flux_density_err: Flux density error values.
        :type flux_density_err: np.ndarray, optional
        :param magnitude: Magnitude values for photometry data.
        :type magnitude: np.ndarray, optional
        :param magnitude_err: Magnitude error values for photometry data.
        :type magnitude_err: np.ndarray, optional
        :param redshift: Redshift value.
        :type redshift: float, optional
        :param photon_index: Photon index value.
        :type photon_index: float, optional
        :param frequency: Array of band frequencies in photometry data.
        :type frequency: np.ndarray, optional
        :param bands: Band values.
        :type bands: np.ndarray, optional
        :param system: System values.
        :type system: np.ndarray, optional
        :param active_bands: List or array of active bands to be used in the analysis.
                             Use all available bands if 'all' is given.
        :type active_bands: Union[list, np.ndarray], optional
        :param plotting_order: Order in which to plot the bands/and how unique bands are stored.
        :type plotting_order: Union[np.ndarray, str], optional
        :param use_phase_model: Whether we are using a phase model.
        :type use_phase_model: bool, optional
        :param optical_data: Whether we are fitting optical data, useful for plotting.
        :type optical_data: bool, optional
        :param kwargs:
            Additional callables:
            bands_to_frequency: Conversion function to convert a list of bands to frequencies. Use
                                  redback.utils.bands_to_frequency if not given.
        :type kwargs: dict, optional
        """
        super().__init__(time=time, time_err=time_err, time_rest_frame=time_rest_frame, time_mjd=time_mjd,
                         time_mjd_err=time_mjd_err, frequency=frequency,
                         time_rest_frame_err=time_rest_frame_err, Lum50=Lum50, Lum50_err=Lum50_err,
                         flux=flux, flux_err=flux_err, redshift=redshift, photon_index=photon_index,
                         flux_density=flux_density, flux_density_err=flux_density_err, magnitude=magnitude,
                         magnitude_err=magnitude_err, data_mode=data_mode, name=name,
                         use_phase_model=use_phase_model, optical_data=optical_data,
                         system=system, bands=bands, plotting_order=plotting_order,
                         active_bands=active_bands, **kwargs)
        self.directory_structure = None

    @classmethod
    def from_open_access_catalogue(
            cls, name: str, data_mode: str = "magnitude", active_bands: Union[np.ndarray, str] = 'all',
            plotting_order: Union[np.ndarray, str] = None, use_phase_model: bool = False) -> OpticalTransient:
        """Constructor method to built object from Open Access Catalogue

        :param name: Name of the transient.
        :type name: str
        :param data_mode: Data mode used. Must be from `OpticalTransient.DATA_MODES`. Default is magnitude.
        :type data_mode: str, optional
        :param active_bands:
            Sets active bands based on array given.
            If argument is 'all', all unique bands in `self.bands` will be used.
        :type active_bands: Union[np.ndarray, str]
        :param plotting_order: Order in which to plot the bands/and how unique bands are stored.
        :type plotting_order: Union[np.ndarray, str], optional
        :param use_phase_model: Whether to use a phase model.
        :type use_phase_model: bool, optional

        :return: A class instance
        :rtype: OpticalTransient
        """
        if cls.__name__ == "TDE":
            transient_type = "tidal_disruption_event"
        else:
            transient_type = cls.__name__.lower()
        directory_structure = redback.get_data.directory.open_access_directory_structure(
            transient=name, transient_type=transient_type)
        time_days, time_mjd, flux_density, flux_density_err, magnitude, magnitude_err, flux, flux_err, bands, system = \
            cls.load_data(processed_file_path=directory_structure.processed_file_path, data_mode="all")
        return cls(name=name, data_mode=data_mode, time=time_days, time_err=None, time_mjd=time_mjd,
                   flux_density=flux_density, flux_density_err=flux_density_err, magnitude=magnitude,
                   magnitude_err=magnitude_err, bands=bands, system=system, active_bands=active_bands,
                   use_phase_model=use_phase_model, optical_data=True, flux=flux, flux_err=flux_err,
                   plotting_order=plotting_order)

    @property
    def event_table(self) -> str:
        """
        :return: Path to the metadata table.
        :rtype: str
        """
        return f"{self.directory_structure.directory_path}/{self.name}_metadata.csv"

    def _set_data(self) -> None:
        """Sets the metadata from the event table."""
        try:
            meta_data = pd.read_csv(self.event_table, on_bad_lines='skip', delimiter=',', dtype='str')
        except FileNotFoundError as e:
            redback.utils.logger.warning(e)
            redback.utils.logger.warning("Setting metadata to None. This is not an error, but a warning that no metadata could be found online.")
            meta_data = None
        self.meta_data = meta_data

    @property
    def transient_dir(self) -> str:
        """
        :return: The transient directory given the name of the transient.
        :rtype: str
        """
        return self._get_transient_dir()

    def _get_transient_dir(self) -> str:
        """

        :return: The transient directory path
        :rtype: str
        """
        transient_dir, _, _ = redback.get_data.directory.open_access_directory_structure(
            transient=self.name, transient_type=self.__class__.__name__.lower())
        return transient_dir<|MERGE_RESOLUTION|>--- conflicted
+++ resolved
@@ -8,11 +8,6 @@
 
 import redback
 from redback.plotting import \
-<<<<<<< HEAD
-    LuminosityPlotter, FluxDensityPlotter, IntegratedFluxPlotter, MagnitudePlotter, IntegratedFluxOpticalPlotter
-from redback.model_library import all_models_dict
-from collections import namedtuple
-=======
     LuminosityPlotter, FluxDensityPlotter, IntegratedFluxPlotter, MagnitudePlotter, \
      IntegratedFluxOpticalPlotter, SpectrumPlotter
 
@@ -123,7 +118,9 @@
             spectrum=self, model=model, filename=filename, outdir=outdir,
             posterior=posterior, model_kwargs=model_kwargs, **kwargs)
         return plotter.plot_residuals(axes=axes, save=save, show=show)
->>>>>>> 2dd740e3
+    LuminosityPlotter, FluxDensityPlotter, IntegratedFluxPlotter, MagnitudePlotter, IntegratedFluxOpticalPlotter
+from redback.model_library import all_models_dict
+from collections import namedtuple
 
 class Transient(object):
     DATA_MODES = ['luminosity', 'flux', 'flux_density', 'magnitude', 'counts', 'ttes']
