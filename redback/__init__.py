<<<<<<< HEAD
from redback import constants, get_data, redback_errors, priors, result, sampler, transient, transient_models, \
    utils, photosphere, sed, interaction_processes, constraints, plotting, model_library
=======
from redback import analysis, constants, get_data, redback_errors, priors, result, sampler, transient, \
    transient_models, utils, photosphere, sed, interaction_processes, constraints, plotting
>>>>>>> 0acf165d
from redback.transient import afterglow, kilonova, prompt, supernova, tde
from redback.sampler import fit_model<|MERGE_RESOLUTION|>--- conflicted
+++ resolved
@@ -1,9 +1,4 @@
-<<<<<<< HEAD
-from redback import constants, get_data, redback_errors, priors, result, sampler, transient, transient_models, \
-    utils, photosphere, sed, interaction_processes, constraints, plotting, model_library
-=======
 from redback import analysis, constants, get_data, redback_errors, priors, result, sampler, transient, \
-    transient_models, utils, photosphere, sed, interaction_processes, constraints, plotting
->>>>>>> 0acf165d
+    transient_models, utils, photosphere, sed, interaction_processes, constraints, plotting, model_library
 from redback.transient import afterglow, kilonova, prompt, supernova, tde
 from redback.sampler import fit_model